--- conflicted
+++ resolved
@@ -1,5 +1,3 @@
-# -*- coding: utf-8 -*-
-
 from django.db import models
 
 
@@ -16,11 +14,7 @@
 
 ENTITY_KINDS = (
     ENTITY_LAYER, ENTITY_LIST, ENTITY_JSON_LIST,
-<<<<<<< HEAD
-    ENTITY_FORMAT_LIST, ENTITY_DETAIL, ENTITY_CREATE,
-=======
-    ENTITY_DETAIL, ENTITY_DOCUMENT, ENTITY_CREATE,
->>>>>>> 103231cd
+    ENTITY_FORMAT_LIST, ENTITY_DETAIL, ENTITY_DOCUMENT, ENTITY_CREATE,
     ENTITY_UPDATE, ENTITY_DELETE,
 )
 
@@ -93,4 +87,4 @@
 
     @models.permalink
     def get_delete_url(self):
-        return (self.get_url_name(ENTITY_DELETE), [str(self.pk)])
+        return (self.get_url_name(ENTITY_DELETE), [str(self.pk)])