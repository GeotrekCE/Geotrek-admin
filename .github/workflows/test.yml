# This workflow will install Python dependencies, run tests and lint with a variety of Python versions
# For more information see: https://help.github.com/actions/language-and-framework-guides/using-python-with-github-actions

name: Test CI

on:
  pull_request:
    paths-ignore:
      - 'docs/**'
  push:
    branches:
      - master
    paths-ignore:
      - 'docs/**'
  release:
    types:
      - created

concurrency:
  group: ${{ github.workflow }}-${{ github.ref }}
  cancel-in-progress: true

env:
  DEBIAN_FRONTEND: noninteractive
  POSTGRES_DB: ci_test
  POSTGRES_PASSWORD: ci_test
  POSTGRES_USER: ci_test
  POSTGRES_HOST: 127.0.0.1
  SERVER_NAME: geotrek.local
  SECRET_KEY: test-test-test
  CONVERSION_HOST: localhost
  CAPTURE_HOST: localhost
  REDIS_HOST: 127.0.0.1
  VAR_DIR: /home/runner/work/Geotrek-admin/Geotrek-admin/var
  LANG: C.UTF-8
  LANGUAGES: en fr
  LANGUAGE_CODE: en
  ACTIONS_ALLOW_USE_UNSECURE_NODE_VERSION: true

jobs:
  test:
    name: Python Unittests
    runs-on: ubuntu-latest
    container: makinacorpus/geodjango:${{ matrix.os }}
    
    permissions:
      packages: write  # required to publish docker image

    strategy:
      matrix:
        os: ['focal-3.8', 'jammy-3.10']
        tests-env: ['tests', 'tests_nds']

    env:
      ENV: ${{ matrix.tests-env }}
      OS: ${{ matrix.os }}
      POSTGRES_HOST: postgres
      REDIS_HOST: redis

    services:
      postgres:
        image: postgis/postgis:12-2.5
        env:
          POSTGRES_DB: ci_test
          POSTGRES_PASSWORD: ci_test
          POSTGRES_USER: ci_test
        ports:
          - 5432:5432
        # Set health checks to wait until postgres has started
        options: >-
          --health-cmd pg_isready
      redis:
        image: redis:5.0-alpine
        ports:
          - 6379:6379

    steps:
    - uses: actions/checkout@v4
    - uses: actions/cache@v4
      with:
        path: |
          ./venv

        key: pip-${{ matrix.os }}-${{ hashFiles('./requirements.txt') }}-${{ hashFiles('./dev-requirements.txt') }}-${{ hashFiles('./docs/requirements.txt') }}
        restore-keys: |
          pip-${{ matrix.os }}-${{ hashFiles('./requirements.txt') }}-${{ hashFiles('./dev-requirements.txt') }}-${{ hashFiles('./docs/requirements.txt') }}
          pip-${{ matrix.os }}-${{ hashFiles('./requirements.txt') }}-${{ hashFiles('./dev-requirements.txt') }}
          pip-${{ matrix.os }}-${{ hashFiles('./requirements.txt') }}
          pip-${{ matrix.os }}

    - name: Prepare test env
      run: |
        apt-get update -q
        apt-get -qq -y install \
           unzip \
           gettext \
           binutils \
           libproj-dev \
           gdal-bin \
           sudo \
           less \
           curl \
           git \
           iproute2 \
           software-properties-common \
           shared-mime-info \
           fonts-liberation \
           libssl-dev \
           libfreetype6-dev \
           libxml2-dev \
           libxslt-dev \
           libcairo2 \
           libpango1.0-0 \
           libpangocairo-1.0-0 \
           libgdk-pixbuf2.0-dev \
           libffi-dev \
           libvips
        apt-get install -y --no-install-recommends postgis

    - name: Install python venv
      run: |
          python3 -m venv ./venv

    - name: Install python dependencies
      run: |
        ./venv/bin/pip3 install --upgrade pip wheel setuptools pip-tools -c requirements.txt -c dev-requirements.txt
        ./venv/bin/pip-sync requirements.txt dev-requirements.txt

    - name: Create test required directories
      run: |
        mkdir -p ./var/log ./var/cache/sessions

    - name: Prepare environment
      run: |
        mkdir -p $VAR_DIR/conf/extra_static $VAR_DIR/tmp
        ./venv/bin/python3 ./manage.py collectstatic --clear --noinput --verbosity=0
        ./venv/bin/python3 ./manage.py compilemessages

    - name: Check missing migrations
      run: |
        ENV=dev ./venv/bin/python3 ./manage.py makemigrations --check

    - name: Check running migrations
      run: |
        ENV=dev ./venv/bin/python3 ./manage.py migrate

    - name: Launch Celery
      run: |
        ./venv/bin/celery -A geotrek worker -c 1 &

    - name: Unit test
      run: |
        ./venv/bin/coverage run --parallel-mode --concurrency=multiprocessing ./manage.py test --parallel -v 3
        ./venv/bin/coverage combine
        ./venv/bin/coverage xml -o coverage.xml

    - name: Save coverage
      uses: actions/upload-artifact@v4
      with:
        name: coverage_${{ matrix.os }}_${{ matrix.tests-env }}
        path: coverage.xml

  upload_coverage:
    name: Upload coverage to codecov
    runs-on: ubuntu-latest
    needs: [ test ]
    strategy:
      matrix:
        os: ['focal-3.8', 'jammy-3.10']
        tests-env: ['tests', 'tests_nds']

    env:
      ENV: ${{ matrix.tests-env }}
      OS: ${{ matrix.os }}

    steps:
      - uses: actions/checkout@v4
      - uses: actions/download-artifact@v4
        with:
            name: coverage_${{ matrix.os }}_${{ matrix.tests-env }}
            path: .

      - uses: codecov/codecov-action@v5
        with:
            files: ./coverage.xml
            env_vars: OS,ENV
            token: ${{ secrets.CODECOV_TOKEN }} # not usually required for public repos
            fail_ci_if_error: true # optional (default = false)

  build_docker_image:
    name: Build docker image
    runs-on: ubuntu-latest
    steps:
      - uses: actions/checkout@v4

      - name: Set up Docker Buildx
        id: buildx
        uses: docker/setup-buildx-action@v3

      - name: Build and push
        id: docker_build
        uses: docker/build-push-action@v6
        with:
            push: false
            builder: ${{ steps.buildx.outputs.name }}
            tags: "geotrek:latest"
            load: true
            file: ./docker/Dockerfile

      - name: Upload image
        uses: ishworkh/container-image-artifact-upload@v2.0.0
        with:
          image: "geotrek:latest"

  build_deb:
      name: Build debian package
      runs-on: ubuntu-latest
      strategy:
          matrix:
              os: ['bionic', 'focal', 'jammy']
              include:
                  - os: 'bionic'
                    code: '18.04'
                  - os: 'focal'
                    code: '20.04'
                  - os: 'jammy'
                    code: '22.04'

      env:
          OS: ${{ matrix.os }}
          CODE: ${{ matrix.code }}
          DISTRO: ubuntu:${{ matrix.os }}

      steps:
          - uses: actions/checkout@v4
          - name: Prepare versioning
            run: |
                grep '^[0-9]\+\.[0-9]\+\.[0-9]\+$' VERSION || sed -i 's/+dev/.ubuntu'$CODE'~dev'$GITHUB_RUN_ID'/' debian/changelog
                sed -i 's/geotrek-admin (\([0-9]\+\.[0-9]\+\.[0-9]\+\)\(.*\)) RELEASED;/geotrek-admin (\1.ubuntu'$CODE'\2) '$OS';/' debian/changelog

          - name: Building package
            run: |
              make build_deb
              cp ./dpkg/*.deb /home/runner/work/Geotrek-admin/

          - name: Archive package artifact
            uses: actions/upload-artifact@v4
            with:
              name: ${{ matrix.os }}
              path: |
                /home/runner/work/Geotrek-admin/*.deb

  e2e_docker_image:
    name: Tests E2E docker
    runs-on: ubuntu-20.04
    needs: [build_docker_image]
    env:
      CYPRESS_BASE_URL: http://geotrek.local
      CYPRESS_CACHE_FOLDER: ~/cypress/cache

    services:
      postgres:
        image: postgis/postgis:12-2.5
        env:
          POSTGRES_DB: ci_test
          POSTGRES_PASSWORD: ci_test
          POSTGRES_USER: ci_test
        ports:
          - 5432:5432
        # Set health checks to wait until postgres has started
        options: >-
          --health-cmd pg_isready

    steps:
      - uses: actions/checkout@v4

      - name: Download image
        uses: ishworkh/container-image-artifact-download@v2.0.0
        with:
          image: "geotrek:latest"

      - name: Launch service
        run: |
          docker tag geotrek:latest geotrekce/admin:latest
          cp docker/install/.env.dist .env
          cp docker/install/docker-compose.yml docker-compose.yml
          echo 'LANGUAGES=en fr' >> .env
          echo 'LANGUAGE_CODE=en' >> .env
          sudo sed -i 's/localhost/geotrek.local/' .env
          sudo sed -i 's/127.0.0.1 localhost/127.0.0.1 localhost geotrek.local/' /etc/hosts
          mkdir -p var/conf/extra_static
          cp cypress/custom.py var/conf/custom.py
          echo 'POSTGRES_USER=ci_test' >> .env
          echo 'POSTGRES_PASSWORD=ci_test' >> .env
          echo 'POSTGRES_DB=ci_test' >> .env
          docker compose run web update.sh
          make load_data
          make load_test_integration
          docker compose up -d

      - name: Prepare nginx
        run: |
          sudo service apache2 stop
          sudo apt-get purge apache2 apache2-utils apache2.2-bin
          sudo apt-get autoremove
          sudo apt-get install -q -y nginx
          sudo unlink /etc/nginx/sites-enabled/default
          sudo mkdir /var/www/geotrek -p
          ls -als
          pwd
          sudo ln -s /home/runner/work/Geotrek-admin/Geotrek-admin/var/media /var/www/geotrek/media
          sudo ln -s /home/runner/work/Geotrek-admin/Geotrek-admin/var/static /var/www/geotrek/static
          sudo ln -s /home/runner/work/Geotrek-admin/Geotrek-admin/cypress/nginx.conf /etc/nginx/sites-enabled/geotrek.conf
          sudo systemctl restart nginx

      - name: install Cypress
        run: |
          cd /home/runner/work/Geotrek-admin/Geotrek-admin/cypress
          npm ci
          npm list
          echo "Waiting for container..."
          while ! nc -z "127.0.0.1" "8001"; do
            sleep 0.1
          done

      - name: E2E test
        run: |
          /home/runner/work/Geotrek-admin/Geotrek-admin/cypress/node_modules/.bin/cypress run -P /home/runner/work/Geotrek-admin/Geotrek-admin/cypress --record --key 64a5a9b3-9869-4a2f-91e4-e3cd27c2f564
        continue-on-error: false

      - name: Archive results as artifacts
        uses: actions/upload-artifact@v4
        with:
          name: cypress-docker
          path: |
            /home/runner/work/Geotrek-admin/Geotrek-admin/cypress/videos/*.mp4
            /home/runner/work/Geotrek-admin/Geotrek-admin/cypress/screenshots/*.png

  e2e_deb_20_04:
    name: Tests E2E 20.04
    runs-on: ubuntu-20.04
    needs: [ build_deb ]

    env:
      CYPRESS_BASE_URL: http://geotrek.local
      CYPRESS_CACHE_FOLDER: ~/cypress/cache

    services:
      postgres:
        image: postgis/postgis:12-2.5
        env:
          POSTGRES_DB: ci_test
          POSTGRES_PASSWORD: ci_test
          POSTGRES_USER: ci_test
        ports:
          - 5432:5432
        # Set health checks to wait until postgres has started
        options: >-
          --health-cmd pg_isready

    steps:
      - uses: actions/checkout@v4
      - uses: actions/download-artifact@v4
        with:
          name: 'focal'

      - name: Simulate install.sh procedure
        run: |
          sudo service apache2 stop
          sudo apt-get purge apache2 apache2-utils apache2.2-bin
          sudo apt-get autoremove
          echo "deb [arch=amd64] https://packages.geotrek.fr/ubuntu $(lsb_release -sc) main" | sudo tee /etc/apt/sources.list.d/geotrek.list
          wget -O- "https://packages.geotrek.fr/geotrek.gpg.key" | sudo apt-key add -
          sudo apt-get -q update
          echo "geotrek-admin geotrek-admin/LANGUAGES string en fr" >> .debian_settings
          echo "geotrek-admin geotrek-admin/POSTGRES_USER string $POSTGRES_USER" >> .debian_settings
          echo "geotrek-admin geotrek-admin/POSTGRES_DB string $POSTGRES_DB" >> .debian_settings
          echo "geotrek-admin geotrek-admin/POSTGRES_PASSWORD string $POSTGRES_PASSWORD" >> .debian_settings
          echo "geotrek-admin geotrek-admin/SERVER_NAME string geotrek.local" >> .debian_settings
          mkdir -p /opt/geotrek-admin/var/conf/
          cp /home/runner/work/Geotrek-admin/Geotrek-admin/cypress/custom.py /opt/geotrek-admin/var/conf/custom.py
          sudo sed -i 's/127.0.0.1 localhost/127.0.0.1 localhost geotrek.local/' /etc/hosts
          sudo debconf-set-selections .debian_settings

      - name: Install package
        run: |
          sudo unlink /etc/nginx/sites-enabled/default
          sudo apt-get install /home/runner/work/Geotrek-admin/Geotrek-admin/*.deb || exit 0;
          sudo systemctl restart nginx

      - name: Load Data
        run: |
          sudo geotrek loaddata minimal
          sudo geotrek loaddata cirkwi
          sudo geotrek loaddata basic
          sudo geotrek loaddata test-integration
          for dir in `ls -d /opt/geotrek-admin/lib/python3*/site-packages/geotrek/*/fixtures/upload`; do
          	cd $dir > /dev/null
          	sudo cp -r * /opt/geotrek-admin/var/media/upload/
          done

      - name: Install cypress
        run: |
          cd /home/runner/work/Geotrek-admin/Geotrek-admin/cypress
          npm ci
          npm list

      - name: E2E test
        run: |
          /home/runner/work/Geotrek-admin/Geotrek-admin/cypress/node_modules/.bin/cypress run -P /home/runner/work/Geotrek-admin/Geotrek-admin/cypress --record --key 64a5a9b3-9869-4a2f-91e4-e3cd27c2f564
        continue-on-error: false

      - name: Archive results as artifacts
        uses: actions/upload-artifact@v4
        with:
          name: cypress-20.04
          path: |
            /home/runner/work/Geotrek-admin/Geotrek-admin/cypress/videos/*.mp4
            /home/runner/work/Geotrek-admin/Geotrek-admin/cypress/screenshots/*.png

  deploy:
    name: Publish (on release only)
    runs-on: ubuntu-latest
    needs: [ test, e2e_docker_image, build_deb, e2e_deb_20_04 ]
    if: ${{ github.event_name != 'pull_request' }}
    steps:
      - uses: actions/checkout@v4
      - name: Download 18.04 debian artifact
        uses: actions/download-artifact@v4
        if: ${{ github.event_name == 'release' && github.event.action == 'created' }}
        with:
          name: bionic

      - name: Download 20.04 debian artifact
        uses: actions/download-artifact@v4
        if: ${{ github.event_name == 'release' && github.event.action == 'created' }}
        with:
          name: focal

      - name: Download docker image
        uses: ishworkh/container-image-artifact-download@v2.0.0
        with:
          image: 'geotrek:latest'

      - name: Login to Docker Hub
        uses: docker/login-action@v3
        with:
          username: ${{ secrets.DOCKER_LOGIN }}
          password: ${{ secrets.DOCKER_PASSWORD }}
<<<<<<< HEAD
      - name: Log in to the Container registry
        uses: docker/login-action@v2
        with:
          registry: ${{ env.REGISTRY }}
          username: ${{ github.actor }}
          password: ${{ secrets.GITHUB_TOKEN }}
      - name: Publish Docker image (v2 and latest)
        run: |
          if [[ "${{ github.ref }}" == *"dev"* ]]; then
            export DOCKER_TAG=dev
          else
            docker tag geotrek:latest ghcr.io/geotrek-admin:$DOCKER_TAG
            docker tag geotrek:latest geotrekce/admin:$(cat VERSION)
            docker push geotrekce/admin:$(cat VERSION)
            docker push ghcr.io/geotrek-admin:$(cat VERSION)
            export DOCKER_TAG=latest
          fi
          docker tag geotrek:latest geotrekce/admin:$DOCKER_TAG
          docker tag geotrek:latest ghcr.io/geotrek-admin:$DOCKER_TAG
          docker push geotrekce/admin:$DOCKER_TAG
          docker push ghcr.io/geotrek-admin:$DOCKER_TAG
=======

      - name: Set up Docker Buildx
        id: buildx
        uses: docker/setup-buildx-action@v3

      - name: Extract metadata
        id: meta
        uses: docker/metadata-action@v5
        with:
          images: geotrekce/admin

      - name: Build and push image
        uses: docker/build-push-action@v6
        with:
          push: true
          provenance: mode=max
          sbom: true
          builder: ${{ steps.buildx.outputs.name }}
          tags: ${{ steps.meta.outputs.tags }}
          file: ./docker/Dockerfile

>>>>>>> 562c8146
      - name: Install SSH key
        uses: shimataro/ssh-key-action@v2
        if: ${{ github.event_name == 'release' && github.event.action == 'created' }}
        with:
          key: ${{ secrets.SSH_PRIVATE_KEY }}
          known_hosts: ${{ secrets.SSH_KNOWN_HOSTS }}

      - name: Publish debian packages
        if: ${{ github.event_name == 'release' && github.event.action == 'created' }}
        run: |
          if [[ "${{ github.ref }}" == *"dev"* ]]; then
            export DEB_COMPONENT=dev
          else
            export DEB_COMPONENT=main
          fi
          echo "${{ github.ref }} : Publishing as $DEB_COMPONENT package"
          scp -P ${{ secrets.SSH_PORT }} -o StrictHostKeyChecking=no /home/runner/work/Geotrek-admin/Geotrek-admin/geotrek-admin_*_amd64.deb ${{ secrets.SSH_USER }}@${{ secrets.SSH_HOST }}:/srv/packages/incoming/$DEB_COMPONENT/
          if [[ "${{ github.ref }}" == *"dev"* ]]; then
            ssh -p ${{ secrets.SSH_PORT }} -o StrictHostKeyChecking=no ${{ secrets.SSH_USER }}@${{ secrets.SSH_HOST }} make bionic_dev -C /srv/packages
            ssh -p ${{ secrets.SSH_PORT }} -o StrictHostKeyChecking=no ${{ secrets.SSH_USER }}@${{ secrets.SSH_HOST }} make focal_dev -C /srv/packages
          else
            ssh -p ${{ secrets.SSH_PORT }} -o StrictHostKeyChecking=no ${{ secrets.SSH_USER }}@${{ secrets.SSH_HOST }} make bionic_main -C /srv/packages
            ssh -p ${{ secrets.SSH_PORT }} -o StrictHostKeyChecking=no ${{ secrets.SSH_USER }}@${{ secrets.SSH_HOST }} make focal_main -C /srv/packages
          fi

      - name: Download 22.04 debian artifact
        if: ${{ github.event_name == 'release' && github.event.action == 'created' }}
        uses: actions/download-artifact@v4
        with:
          name: jammy

      - name: Attach debian packages as release binaries
        if: ${{ github.event_name == 'release' && github.event.action == 'created' }}
        uses: skx/github-action-publish-binaries@master
        env:
          GITHUB_TOKEN: ${{ secrets.GITHUB_TOKEN }}
        with:
          args: '*.deb'<|MERGE_RESOLUTION|>--- conflicted
+++ resolved
@@ -447,29 +447,6 @@
         with:
           username: ${{ secrets.DOCKER_LOGIN }}
           password: ${{ secrets.DOCKER_PASSWORD }}
-<<<<<<< HEAD
-      - name: Log in to the Container registry
-        uses: docker/login-action@v2
-        with:
-          registry: ${{ env.REGISTRY }}
-          username: ${{ github.actor }}
-          password: ${{ secrets.GITHUB_TOKEN }}
-      - name: Publish Docker image (v2 and latest)
-        run: |
-          if [[ "${{ github.ref }}" == *"dev"* ]]; then
-            export DOCKER_TAG=dev
-          else
-            docker tag geotrek:latest ghcr.io/geotrek-admin:$DOCKER_TAG
-            docker tag geotrek:latest geotrekce/admin:$(cat VERSION)
-            docker push geotrekce/admin:$(cat VERSION)
-            docker push ghcr.io/geotrek-admin:$(cat VERSION)
-            export DOCKER_TAG=latest
-          fi
-          docker tag geotrek:latest geotrekce/admin:$DOCKER_TAG
-          docker tag geotrek:latest ghcr.io/geotrek-admin:$DOCKER_TAG
-          docker push geotrekce/admin:$DOCKER_TAG
-          docker push ghcr.io/geotrek-admin:$DOCKER_TAG
-=======
 
       - name: Set up Docker Buildx
         id: buildx
@@ -479,7 +456,9 @@
         id: meta
         uses: docker/metadata-action@v5
         with:
-          images: geotrekce/admin
+          images: 
+            - geotrekce/admin
+            - ghcr.io/geotrek-admin
 
       - name: Build and push image
         uses: docker/build-push-action@v6
@@ -491,7 +470,6 @@
           tags: ${{ steps.meta.outputs.tags }}
           file: ./docker/Dockerfile
 
->>>>>>> 562c8146
       - name: Install SSH key
         uses: shimataro/ssh-key-action@v2
         if: ${{ github.event_name == 'release' && github.event.action == 'created' }}
