# This workflow will install Python dependencies, run tests and lint with a variety of Python versions
# For more information see: https://help.github.com/actions/language-and-framework-guides/using-python-with-github-actions

name: Test CI

on:
  pull_request:
    paths-ignore:
      - 'docs/**'
  push:
    branches:
      - master

    paths-ignore:
      - 'docs/**'
  release:
    types:
      - created

concurrency:
  group: ${{ github.workflow }}-${{ github.ref }}
  cancel-in-progress: true

env:
  DEBIAN_FRONTEND: noninteractive
  POSTGRES_DB: ci_test
  POSTGRES_PASSWORD: ci_test
  POSTGRES_USER: ci_test
  POSTGRES_HOST: 127.0.0.1
  SERVER_NAME: geotrek.local
  SECRET_KEY: test-test-test
  CONVERSION_HOST: localhost
  CAPTURE_HOST: localhost
  REDIS_HOST: 127.0.0.1
  VAR_DIR: /home/runner/work/Geotrek-admin/Geotrek-admin/var
  LANG: C.UTF-8
  LANGUAGES: en fr
  LANGUAGE_CODE: en
  ACTIONS_ALLOW_USE_UNSECURE_NODE_VERSION: true

jobs:
  test:
    name: Python Unittests
    runs-on: ubuntu-latest
    container: makinacorpus/geodjango:${{ matrix.os }}
    
    permissions:
      packages: write  # required to publish docker image

    strategy:
      matrix:
        os: ['focal-3.8', 'jammy-3.10']
        tests-env: ['tests', 'tests_nds']

    env:
      ENV: ${{ matrix.tests-env }}
      OS: ${{ matrix.os }}
      POSTGRES_HOST: postgres
      REDIS_HOST: redis

    services:
      postgres:
<<<<<<< HEAD
        image: pgrouting/pgrouting:12-3.0-2.6.3
=======
        image: pgrouting/pgrouting:12-3.0-3.0.0
>>>>>>> 9c8b75f1
        env:
          POSTGRES_DB: ci_test
          POSTGRES_PASSWORD: ci_test
          POSTGRES_USER: ci_test
        ports:
          - 5432:5432
        # Set health checks to wait until postgres has started
        options: >-
          --health-cmd pg_isready
      redis:
        image: redis:5.0-alpine
        ports:
          - 6379:6379

    steps:
    - uses: actions/checkout@v4
    - uses: actions/cache@v4
      with:
        path: |
          ./venv

        key: pip-${{ matrix.os }}-${{ hashFiles('./requirements.txt') }}-${{ hashFiles('./dev-requirements.txt') }}-${{ hashFiles('./docs/requirements.txt') }}
        restore-keys: |
          pip-${{ matrix.os }}-${{ hashFiles('./requirements.txt') }}-${{ hashFiles('./dev-requirements.txt') }}-${{ hashFiles('./docs/requirements.txt') }}
          pip-${{ matrix.os }}-${{ hashFiles('./requirements.txt') }}-${{ hashFiles('./dev-requirements.txt') }}
          pip-${{ matrix.os }}-${{ hashFiles('./requirements.txt') }}
          pip-${{ matrix.os }}

    - name: Prepare test env
      run: |
        apt-get update -q
        apt-get -qq -y install \
           unzip \
           gettext \
           binutils \
           libproj-dev \
           gdal-bin \
           sudo \
           less \
           curl \
           git \
           iproute2 \
           software-properties-common \
           shared-mime-info \
           fonts-liberation \
           libssl-dev \
           libfreetype6-dev \
           libxml2-dev \
           libxslt-dev \
           libcairo2 \
           libpango1.0-0 \
           libpangocairo-1.0-0 \
           libgdk-pixbuf2.0-dev \
           libffi-dev \
           libvips
        apt-get install -y --no-install-recommends postgis

    - name: Install python venv
      run: |
          python3 -m venv ./venv

    - name: Install python dependencies
      run: |
        ./venv/bin/pip3 install --upgrade pip wheel setuptools pip-tools -c requirements.txt -c dev-requirements.txt
        ./venv/bin/pip-sync requirements.txt dev-requirements.txt

    - name: Create test required directories
      run: |
        mkdir -p ./var/log ./var/cache/sessions

    - name: Prepare environment
      run: |
        mkdir -p $VAR_DIR/conf/extra_static $VAR_DIR/tmp
        ./venv/bin/python3 ./manage.py collectstatic --clear --noinput --verbosity=0
        ./venv/bin/python3 ./manage.py compilemessages

    - name: Check missing migrations
      run: |
        ENV=dev ./venv/bin/python3 ./manage.py makemigrations --check

    - name: Check running migrations
      run: |
        ENV=dev ./venv/bin/python3 ./manage.py migrate

    - name: Launch Celery
      run: |
        ./venv/bin/celery -A geotrek worker -c 1 &

    - name: Unit test
      run: |
        ./venv/bin/coverage run --parallel-mode --concurrency=multiprocessing ./manage.py test --parallel -v 3
        ./venv/bin/coverage combine
        ./venv/bin/coverage xml -o coverage.xml

    - name: Save coverage
      uses: actions/upload-artifact@v4
      with:
        name: coverage_${{ matrix.os }}_${{ matrix.tests-env }}
        path: coverage.xml

  upload_coverage:
    name: Upload coverage to codecov
    runs-on: ubuntu-latest
    needs: [ test ]
    strategy:
      matrix:
        os: ['focal-3.8', 'jammy-3.10']
        tests-env: ['tests', 'tests_nds']

    env:
      ENV: ${{ matrix.tests-env }}
      OS: ${{ matrix.os }}

    steps:
      - uses: actions/checkout@v4
      - uses: actions/download-artifact@v4
        with:
            name: coverage_${{ matrix.os }}_${{ matrix.tests-env }}
            path: .

      - uses: codecov/codecov-action@v5
        with:
            files: ./coverage.xml
            env_vars: OS,ENV
            token: ${{ secrets.CODECOV_TOKEN }} # not usually required for public repos
            fail_ci_if_error: true # optional (default = false)

  build_docker_image:
    name: Build docker image
    runs-on: ubuntu-latest
    steps:
      - uses: actions/checkout@v4

      - name: Set up Docker Buildx
        id: buildx
        uses: docker/setup-buildx-action@v3

      - name: Build and push
        id: docker_build
        uses: docker/build-push-action@v6
        with:
            push: false
            builder: ${{ steps.buildx.outputs.name }}
            tags: "geotrek:latest"
            load: true
            file: ./docker/Dockerfile

      - name: Upload image
        uses: ishworkh/container-image-artifact-upload@v2.0.0
        with:
          image: "geotrek:latest"

  build_deb:
      name: Build debian package
      runs-on: ubuntu-latest
      strategy:
          matrix:
              os: ['bionic', 'focal', 'jammy']
              include:
                  - os: 'bionic'
                    code: '18.04'
                  - os: 'focal'
                    code: '20.04'
                  - os: 'jammy'
                    code: '22.04'

      env:
          OS: ${{ matrix.os }}
          CODE: ${{ matrix.code }}
          DISTRO: ubuntu:${{ matrix.os }}

      steps:
          - uses: actions/checkout@v4
          - name: Prepare versioning
            run: |
                grep '^[0-9]\+\.[0-9]\+\.[0-9]\+$' VERSION || sed -i 's/+dev/.ubuntu'$CODE'~dev'$GITHUB_RUN_ID'/' debian/changelog
                sed -i 's/geotrek-admin (\([0-9]\+\.[0-9]\+\.[0-9]\+\)\(.*\)) RELEASED;/geotrek-admin (\1.ubuntu'$CODE'\2) '$OS';/' debian/changelog

          - name: Building package
            run: |
              make build_deb
              cp ./dpkg/*.deb /home/runner/work/Geotrek-admin/

          - name: Archive package artifact
            uses: actions/upload-artifact@v4
            with:
              name: ${{ matrix.os }}
              path: |
                /home/runner/work/Geotrek-admin/*.deb

  e2e_docker_image:
    name: Tests E2E docker
    runs-on: ubuntu-20.04
    needs: [build_docker_image]
    env:
      CYPRESS_BASE_URL: http://geotrek.local
      CYPRESS_CACHE_FOLDER: ~/cypress/cache

    services:
      postgres:
<<<<<<< HEAD
        image: pgrouting/pgrouting:12-3.0-2.6.3
=======
        image: pgrouting/pgrouting:12-3.0-3.0.0
>>>>>>> 9c8b75f1
        env:
          POSTGRES_DB: ci_test
          POSTGRES_PASSWORD: ci_test
          POSTGRES_USER: ci_test
        ports:
          - 5432:5432
        # Set health checks to wait until postgres has started
        options: >-
          --health-cmd pg_isready

    steps:
      - uses: actions/checkout@v4

      - name: Download image
        uses: ishworkh/container-image-artifact-download@v2.0.0
        with:
          image: "geotrek:latest"

      - name: Launch service
        run: |
          docker tag geotrek:latest geotrekce/admin:latest
          cp docker/install/.env.dist .env
          cp docker/install/docker-compose.yml docker-compose.yml
          echo 'LANGUAGES=en fr' >> .env
          echo 'LANGUAGE_CODE=en' >> .env
          sudo sed -i 's/localhost/geotrek.local/' .env
          sudo sed -i 's/127.0.0.1 localhost/127.0.0.1 localhost geotrek.local/' /etc/hosts
          mkdir -p var/conf/extra_static
          cp cypress/custom.py var/conf/custom.py
          echo 'POSTGRES_USER=ci_test' >> .env
          echo 'POSTGRES_PASSWORD=ci_test' >> .env
          echo 'POSTGRES_DB=ci_test' >> .env
          docker compose run web update.sh
          make load_data
          make load_test_integration
          docker compose up -d

      - name: Prepare nginx
        run: |
          sudo service apache2 stop
          sudo apt-get purge apache2 apache2-utils apache2.2-bin
          sudo apt-get autoremove
          sudo apt-get install -q -y nginx
          sudo unlink /etc/nginx/sites-enabled/default
          sudo mkdir /var/www/geotrek -p
          ls -als
          pwd
          sudo ln -s /home/runner/work/Geotrek-admin/Geotrek-admin/var/media /var/www/geotrek/media
          sudo ln -s /home/runner/work/Geotrek-admin/Geotrek-admin/var/static /var/www/geotrek/static
          sudo ln -s /home/runner/work/Geotrek-admin/Geotrek-admin/cypress/nginx.conf /etc/nginx/sites-enabled/geotrek.conf
          sudo systemctl restart nginx

      - name: install Cypress
        run: |
          cd /home/runner/work/Geotrek-admin/Geotrek-admin/cypress
          npm ci
          npm list
          echo "Waiting for container..."
          while ! nc -z "127.0.0.1" "8001"; do
            sleep 0.1
          done

      - name: E2E test
        run: |
          /home/runner/work/Geotrek-admin/Geotrek-admin/cypress/node_modules/.bin/cypress run -P /home/runner/work/Geotrek-admin/Geotrek-admin/cypress --record --key 64a5a9b3-9869-4a2f-91e4-e3cd27c2f564
        continue-on-error: false

      - name: Archive results as artifacts
        uses: actions/upload-artifact@v4
        with:
          name: cypress-docker
          path: |
            /home/runner/work/Geotrek-admin/Geotrek-admin/cypress/videos/*.mp4
            /home/runner/work/Geotrek-admin/Geotrek-admin/cypress/screenshots/*.png

  e2e_deb_20_04:
    name: Tests E2E 20.04
    runs-on: ubuntu-20.04
    needs: [ build_deb ]

    env:
      CYPRESS_BASE_URL: http://geotrek.local
      CYPRESS_CACHE_FOLDER: ~/cypress/cache

    services:
      postgres:
<<<<<<< HEAD
        image: pgrouting/pgrouting:12-3.0-2.6.3
=======
        image: pgrouting/pgrouting:12-3.0-3.0.0
>>>>>>> 9c8b75f1
        env:
          POSTGRES_DB: ci_test
          POSTGRES_PASSWORD: ci_test
          POSTGRES_USER: ci_test
        ports:
          - 5432:5432
        # Set health checks to wait until postgres has started
        options: >-
          --health-cmd pg_isready

    steps:
      - uses: actions/checkout@v4
      - uses: actions/download-artifact@v4
        with:
          name: 'focal'

      - name: Simulate install.sh procedure
        run: |
          sudo service apache2 stop
          sudo apt-get purge apache2 apache2-utils apache2.2-bin
          sudo apt-get autoremove
          echo "deb [arch=amd64] https://packages.geotrek.fr/ubuntu $(lsb_release -sc) main" | sudo tee /etc/apt/sources.list.d/geotrek.list
          wget -O- "https://packages.geotrek.fr/geotrek.gpg.key" | sudo apt-key add -
          sudo apt-get -q update
          echo "geotrek-admin geotrek-admin/LANGUAGES string en fr" >> .debian_settings
          echo "geotrek-admin geotrek-admin/POSTGRES_USER string $POSTGRES_USER" >> .debian_settings
          echo "geotrek-admin geotrek-admin/POSTGRES_DB string $POSTGRES_DB" >> .debian_settings
          echo "geotrek-admin geotrek-admin/POSTGRES_PASSWORD string $POSTGRES_PASSWORD" >> .debian_settings
          echo "geotrek-admin geotrek-admin/SERVER_NAME string geotrek.local" >> .debian_settings
          mkdir -p /opt/geotrek-admin/var/conf/
          cp /home/runner/work/Geotrek-admin/Geotrek-admin/cypress/custom.py /opt/geotrek-admin/var/conf/custom.py
          sudo sed -i 's/127.0.0.1 localhost/127.0.0.1 localhost geotrek.local/' /etc/hosts
          sudo debconf-set-selections .debian_settings

      - name: Install package
        run: |
          sudo unlink /etc/nginx/sites-enabled/default
          sudo apt-get install /home/runner/work/Geotrek-admin/Geotrek-admin/*.deb || exit 0;
          sudo systemctl restart nginx

      - name: Load Data
        run: |
          sudo geotrek loaddata minimal
          sudo geotrek loaddata cirkwi
          sudo geotrek loaddata basic
          sudo geotrek loaddata test-integration
          for dir in `ls -d /opt/geotrek-admin/lib/python3*/site-packages/geotrek/*/fixtures/upload`; do
          	cd $dir > /dev/null
          	sudo cp -r * /opt/geotrek-admin/var/media/upload/
          done

      - name: Install cypress
        run: |
          cd /home/runner/work/Geotrek-admin/Geotrek-admin/cypress
          npm ci
          npm list

      - name: E2E test
        run: |
          /home/runner/work/Geotrek-admin/Geotrek-admin/cypress/node_modules/.bin/cypress run -P /home/runner/work/Geotrek-admin/Geotrek-admin/cypress --record --key 64a5a9b3-9869-4a2f-91e4-e3cd27c2f564
        continue-on-error: false

      - name: Archive results as artifacts
        uses: actions/upload-artifact@v4
        with:
          name: cypress-20.04
          path: |
            /home/runner/work/Geotrek-admin/Geotrek-admin/cypress/videos/*.mp4
            /home/runner/work/Geotrek-admin/Geotrek-admin/cypress/screenshots/*.png

  deploy:
    name: Publish (on release only)
    runs-on: ubuntu-latest
    needs: [ test, e2e_docker_image, build_deb, e2e_deb_20_04 ]
    if: ${{ github.event_name != 'pull_request' }}
    steps:
      - uses: actions/checkout@v4
      - name: Download 18.04 debian artifact
        uses: actions/download-artifact@v4
        if: ${{ github.event_name == 'release' && github.event.action == 'created' }}
        with:
          name: bionic

      - name: Download 20.04 debian artifact
        uses: actions/download-artifact@v4
        if: ${{ github.event_name == 'release' && github.event.action == 'created' }}
        with:
          name: focal

      - name: Download docker image
        uses: ishworkh/container-image-artifact-download@v2.0.0
        with:
          image: 'geotrek:latest'

      - name: Login to Docker Hub
        uses: docker/login-action@v3
        with:
          username: ${{ secrets.DOCKER_LOGIN }}
          password: ${{ secrets.DOCKER_PASSWORD }}

      - name: Login to GitHub Container Registry
        uses: docker/login-action@v3
        with:
          registry: ghcr.io
          username: ${{ github.repository_owner }}
          password: ${{ secrets.GITHUB_TOKEN }}

      - name: Set up Docker Buildx
        id: buildx
        uses: docker/setup-buildx-action@v3

      - name: Extract metadata
        id: meta
        uses: docker/metadata-action@v5
        with:
          images:  |
            geotrekce/admin
            ghcr.io/geotrekce/geotrek-admin

      - name: Build and push image
        uses: docker/build-push-action@v6
        with:
          push: true
          provenance: mode=max
          sbom: true
          builder: ${{ steps.buildx.outputs.name }}
          tags: ${{ steps.meta.outputs.tags }}
          file: ./docker/Dockerfile

      - name: Install SSH key
        uses: shimataro/ssh-key-action@v2
        if: ${{ github.event_name == 'release' && github.event.action == 'created' }}
        with:
          key: ${{ secrets.SSH_PRIVATE_KEY }}
          known_hosts: ${{ secrets.SSH_KNOWN_HOSTS }}

      - name: Publish debian packages
        if: ${{ github.event_name == 'release' && github.event.action == 'created' }}
        run: |
          if [[ "${{ github.ref }}" == *"dev"* ]]; then
            export DEB_COMPONENT=dev
          else
            export DEB_COMPONENT=main
          fi
          echo "${{ github.ref }} : Publishing as $DEB_COMPONENT package"
          scp -P ${{ secrets.SSH_PORT }} -o StrictHostKeyChecking=no /home/runner/work/Geotrek-admin/Geotrek-admin/geotrek-admin_*_amd64.deb ${{ secrets.SSH_USER }}@${{ secrets.SSH_HOST }}:/srv/packages/incoming/$DEB_COMPONENT/
          if [[ "${{ github.ref }}" == *"dev"* ]]; then
            ssh -p ${{ secrets.SSH_PORT }} -o StrictHostKeyChecking=no ${{ secrets.SSH_USER }}@${{ secrets.SSH_HOST }} make bionic_dev -C /srv/packages
            ssh -p ${{ secrets.SSH_PORT }} -o StrictHostKeyChecking=no ${{ secrets.SSH_USER }}@${{ secrets.SSH_HOST }} make focal_dev -C /srv/packages
          else
            ssh -p ${{ secrets.SSH_PORT }} -o StrictHostKeyChecking=no ${{ secrets.SSH_USER }}@${{ secrets.SSH_HOST }} make bionic_main -C /srv/packages
            ssh -p ${{ secrets.SSH_PORT }} -o StrictHostKeyChecking=no ${{ secrets.SSH_USER }}@${{ secrets.SSH_HOST }} make focal_main -C /srv/packages
          fi

      - name: Download 22.04 debian artifact
        if: ${{ github.event_name == 'release' && github.event.action == 'created' }}
        uses: actions/download-artifact@v4
        with:
          name: jammy

      - name: Attach debian packages as release binaries
        if: ${{ github.event_name == 'release' && github.event.action == 'created' }}
        uses: skx/github-action-publish-binaries@master
        env:
          GITHUB_TOKEN: ${{ secrets.GITHUB_TOKEN }}
        with:
          args: '*.deb'<|MERGE_RESOLUTION|>--- conflicted
+++ resolved
@@ -43,7 +43,7 @@
     name: Python Unittests
     runs-on: ubuntu-latest
     container: makinacorpus/geodjango:${{ matrix.os }}
-    
+
     permissions:
       packages: write  # required to publish docker image
 
@@ -60,11 +60,7 @@
 
     services:
       postgres:
-<<<<<<< HEAD
-        image: pgrouting/pgrouting:12-3.0-2.6.3
-=======
         image: pgrouting/pgrouting:12-3.0-3.0.0
->>>>>>> 9c8b75f1
         env:
           POSTGRES_DB: ci_test
           POSTGRES_PASSWORD: ci_test
@@ -265,11 +261,7 @@
 
     services:
       postgres:
-<<<<<<< HEAD
-        image: pgrouting/pgrouting:12-3.0-2.6.3
-=======
         image: pgrouting/pgrouting:12-3.0-3.0.0
->>>>>>> 9c8b75f1
         env:
           POSTGRES_DB: ci_test
           POSTGRES_PASSWORD: ci_test
@@ -356,11 +348,7 @@
 
     services:
       postgres:
-<<<<<<< HEAD
-        image: pgrouting/pgrouting:12-3.0-2.6.3
-=======
         image: pgrouting/pgrouting:12-3.0-3.0.0
->>>>>>> 9c8b75f1
         env:
           POSTGRES_DB: ci_test
           POSTGRES_PASSWORD: ci_test
