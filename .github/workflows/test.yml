# This workflow will install Python dependencies, run tests and lint with a variety of Python versions
# For more information see: https://help.github.com/actions/language-and-framework-guides/using-python-with-github-actions

name: Test CI

on:
  pull_request:
    paths-ignore:
      - 'docs/**'
  push:
    branches:
      - master
    paths-ignore:
      - 'docs/**'
  release:
    types:
      - created

concurrency:
  group: ${{ github.workflow }}-${{ github.ref }}
  cancel-in-progress: true

env:
  DEBIAN_FRONTEND: noninteractive
  POSTGRES_DB: ci_test
  POSTGRES_PASSWORD: ci_test
  POSTGRES_USER: ci_test
  POSTGRES_HOST: 127.0.0.1
  SERVER_NAME: geotrek.local
  SECRET_KEY: test-test-test
  CONVERSION_HOST: localhost
  CAPTURE_HOST: localhost
  REDIS_HOST: 127.0.0.1
  VAR_DIR: /home/runner/work/Geotrek-admin/Geotrek-admin/var
  LANG: C.UTF-8

jobs:
  test:
    name: Python Unittests
    runs-on: ubuntu-latest
    container: makinacorpus/geodjango:${{ matrix.os }}

    strategy:
      matrix:
<<<<<<< HEAD
        os: [ubuntu-22.04, ubuntu-20.04]
        tests-env: ['tests', 'tests_nds']
        include:
          - os: ubuntu-22.04
            python-version: '3.10'  # default python version in 22.04
          - os: ubuntu-20.04
            python-version: '3.8'  # default python version in 20.04
=======
        os: ['bionic-3.8', 'focal-3.8']
        python-version: ['3.8']
        tests-env: ['tests', 'tests_nds']
>>>>>>> 46ad1bcd

    env:
      ENV: ${{ matrix.tests-env }}
      OS: ${{ matrix.os }}
      POSTGRES_HOST: postgres
      REDIS_HOST: redis

    services:
      postgres:
        image: postgis/postgis:10-2.5
        env:
          POSTGRES_DB: ci_test
          POSTGRES_PASSWORD: ci_test
          POSTGRES_USER: ci_test
        ports:
          - 5432:5432
        # Set health checks to wait until postgres has started
        options: >-
          --health-cmd pg_isready
      redis:
        image: redis:5.0-alpine
        ports:
          - 6379:6379

    steps:
    - uses: actions/checkout@v3
    - uses: actions/cache@v3
      with:
        path: |
          ./venv

        key: pip-${{ matrix.python-version }}
        restore-keys: |
          pip-${{ matrix.python-version }}

    - name: Prepare test env
      run: |
        apt-get update -q
        apt-get -qq -y install \
           unzip \
           gettext \
           binutils \
           libproj-dev \
           gdal-bin \
           sudo \
           less \
           curl \
           git \
           iproute2 \
           software-properties-common \
           shared-mime-info \
           fonts-liberation \
           libssl-dev \
           libfreetype6-dev \
           libxml2-dev \
           libxslt-dev \
           libcairo2 \
           libpango1.0-0 \
           libpangocairo-1.0-0 \
           libgdk-pixbuf2.0-dev \
           libffi-dev \
           libvips
        apt-get install -y --no-install-recommends postgis

    - name: Install python dependencies
      run: |
        python3.8 -m venv ./venv
        ./venv/bin/pip3 install --upgrade pip wheel setuptools
        ./venv/bin/pip3 install -r requirements.txt -U
        ./venv/bin/pip3 install -r dev-requirements.txt -U

    - name: Create test required directories
      run: |
        mkdir -p ./var/log ./var/cache/sessions

    - name: Check missing migrations
      run: |
        ENV=dev ./venv/bin/python3 ./manage.py makemigrations --check

    - name: Check running migrations
      run: |
        ENV=dev ./venv/bin/python3 ./manage.py migrate

    - name: Prepare environment
      run: |
        mkdir -p $VAR_DIR
        mkdir -p $VAR_DIR/conf/extra_static
        ./venv/bin/python3 ./manage.py collectstatic --clear --noinput --verbosity=0
        ./venv/bin/python3 ./manage.py compilemessages

    - name: Launch Celery
      run: |
        ./venv/bin/celery -A geotrek worker -c 1 &

    - name: Unit test
      run: |
        ./venv/bin/coverage run ./manage.py test -v 3
        ./venv/bin/coverage xml -o coverage.xml

    - uses: codecov/codecov-action@v3
      with:
        files: ./coverage.xml
        env_vars: OS,ENV
        token: ${{ secrets.CODECOV_TOKEN }} # not usually required for public repos
        fail_ci_if_error: true # optional (default = false)

  build_docker_image:
    name: Build docker image
    runs-on: ubuntu-20.04
    steps:
      - uses: actions/checkout@v3
      - name: Set up Docker Buildx
        id: buildx
        uses: docker/setup-buildx-action@v3
      - name: Build Docker image
        run: |
          docker build -t geotrek:latest .
      - name: Upload image
        uses: ishworkh/docker-image-artifact-upload@v1
        with:
          image: "geotrek:latest"

  build_deb_22_04:
      name: Build 22.04 package
      runs-on: ubuntu-latest
<<<<<<< HEAD
      container: ubuntu:jammy
=======
>>>>>>> 46ad1bcd
      steps:
        - uses: actions/checkout@v3
        - name: Prepare debian 22.04 versioning
          run: |
<<<<<<< HEAD
            grep '^[0-9]\+\.[0-9]\+\.[0-9]\+$' VERSION || sed -i 's/+dev/.ubuntu22.04~dev'$GITHUB_RUN_ID'/' debian/changelog
            sed -i 's/geotrek-admin (\([0-9]\+\.[0-9]\+\.[0-9]\+\)\(.*\)) RELEASED;/geotrek-admin (\1.ubuntu22.04\2) jammy;/' debian/changelog
        - name: Install build dependencies
          run: |
            apt-get -q update
            apt-get -q -y install dpkg-dev debhelper dh-virtualenv git python3 python3-venv python3-dev libffi-dev libxml2-dev libxslt1-dev libgdal-dev
        - name: Building package debian 22.04
=======
            grep '^[0-9]\+\.[0-9]\+\.[0-9]\+$' VERSION || sed -i 's/+dev/.ubuntu18.04~dev'$GITHUB_RUN_ID'/' debian/changelog
            sed -i 's/geotrek-admin (\([0-9]\+\.[0-9]\+\.[0-9]\+\)\(.*\)) RELEASED;/geotrek-admin (\1.ubuntu18.04\2) bionic;/' debian/changelog

        - name: Building package debian 18.04
>>>>>>> 46ad1bcd
          run: |
            DISTRO=ubuntu:bionic make build_deb
            cp ./dpkg/*.deb /home/runner/work/Geotrek-admin/

        - name: Archive package artifact
          uses: actions/upload-artifact@v3
          with:
            name: debian-18-04
            path: |
              /home/runner/work/Geotrek-admin/*.deb

  build_deb_20_04:
    name: Build 20.04 package
    runs-on: ubuntu-latest
    steps:
      - uses: actions/checkout@v3
      - name: Prepare debian 20.04 versioning
        run: |
          sed -i 's/+dev/.ubuntu20.04~dev'$GITHUB_RUN_ID'/' debian/changelog
          sed -i 's/geotrek-admin (\([0-9]\+\.[0-9]\+\.[0-9]\+\)\(.*\)) RELEASED;/geotrek-admin (\1.ubuntu20.04\2) focal;/' debian/changelog

      - name: Building package debian 18.04
        run: |
          DISTRO=ubuntu:focal make build_deb
          cp ./dpkg/*.deb /home/runner/work/Geotrek-admin/

      - name: Archive package artifact
        uses: actions/upload-artifact@v3
        with:
          name: debian-20-04
          path: |
            /home/runner/work/Geotrek-admin/*.deb

  e2e_docker_image:
    name: Tests E2E docker
    runs-on: ubuntu-20.04
    needs: [build_docker_image]
    services:
      postgres:
        image: postgis/postgis:10-2.5
        env:
          POSTGRES_DB: ci_test
          POSTGRES_PASSWORD: ci_test
          POSTGRES_USER: ci_test
        ports:
          - 5432:5432
        # Set health checks to wait until postgres has started
        options: >-
          --health-cmd pg_isready
    steps:
      - uses: actions/checkout@v3
      - name: Download image
        uses: ishworkh/docker-image-artifact-download@v1
        with:
          image: "geotrek:latest"
      - name: Launch service
        run: |
          docker tag geotrek:latest geotrekce/admin:latest
          cp .env-prod.dist .env; cp docker-compose-prod.yml docker-compose.yml
          echo 'LANGUAGES=en fr' >> .env
          echo 'LANGUAGE_CODE=en' >> .env
          sudo sed -i 's/localhost/geotrek.local/' .env
          sudo sed -i 's/127.0.0.1 localhost/127.0.0.1 localhost geotrek.local/' /etc/hosts
          mkdir -p var/conf/extra_static
          cp cypress/custom.py var/conf/custom.py
          echo 'POSTGRES_USER=ci_test' >> .env
          echo 'POSTGRES_PASSWORD=ci_test' >> .env
          echo 'POSTGRES_DB=ci_test' >> .env
          docker-compose run web update.sh
          make load_data
          make load_test_integration
          docker-compose up -d

      - name: Prepare nginx
        run: |
          sudo apt-get install -q -y nginx
          sudo mkdir /var/www/geotrek -p
          ls -als
          pwd
          sudo ln -s /home/runner/work/Geotrek-admin/Geotrek-admin/var/media /var/www/geotrek/media
          sudo ln -s /home/runner/work/Geotrek-admin/Geotrek-admin/var/static /var/www/geotrek/static
          sudo ln -s /home/runner/work/Geotrek-admin/Geotrek-admin/cypress/nginx.conf /etc/nginx/sites-enabled/geotrek.conf
          sudo systemctl restart nginx

      - name: install Cypress
        run: |
          cd /home/runner/work/Geotrek-admin/Geotrek-admin/cypress
          npm ci
          npm list
          echo "Waiting for container..."
          while ! nc -z "127.0.0.1" "8000"; do
            sleep 0.1
          done

      - name: E2E test
        run: |
          /home/runner/work/Geotrek-admin/Geotrek-admin/cypress/node_modules/.bin/cypress run -P /home/runner/work/Geotrek-admin/Geotrek-admin/cypress --record --key 64a5a9b3-9869-4a2f-91e4-e3cd27c2f564
        continue-on-error: false

      - name: Archive results as artifacts
<<<<<<< HEAD
        uses: actions/upload-artifact@v2
        with:
          name: docker-cypress
          path: |
            /home/runner/work/Geotrek-admin/Geotrek-admin/cypress/videos/*.mp4
            /home/runner/work/Geotrek-admin/Geotrek-admin/cypress/screenshots/*.png

  e2e_deb_22_04:
    name: Tests E2E 22.04
    runs-on: ubuntu-22.04
    needs: [ build_deb_22_04 ]

    env:
      CYPRESS_BASE_URL: http://geotrek.local
      CYPRESS_CACHE_FOLDER: ~/cypress/cache

    services:
      postgres:
        image: postgis/postgis:10-2.5
        env:
          POSTGRES_DB: ci_test
          POSTGRES_PASSWORD: ci_test
          POSTGRES_USER: ci_test
        ports:
          - 5432:5432
        # Set health checks to wait until postgres has started
        options: >-
          --health-cmd pg_isready

    steps:
      - uses: actions/checkout@v3
      - uses: actions/download-artifact@v2
        with:
          name: debian-18-04

      - name: Simulate install.sh procedure
        run: |
          sudo service apache2 stop
          sudo apt-get purge apache2 apache2-utils apache2.2-bin
          sudo apt-get autoremove
          echo "deb [arch=amd64] https://packages.geotrek.fr/ubuntu $(lsb_release -sc) main" | sudo tee /etc/apt/sources.list.d/geotrek.list
          wget -O- "https://packages.geotrek.fr/geotrek.gpg.key" | sudo apt-key add -
          sudo apt-get -q update
          echo "geotrek-admin geotrek-admin/LANGUAGES string en fr" >> .debian_settings
          echo "geotrek-admin geotrek-admin/POSTGRES_USER string $POSTGRES_USER" >> .debian_settings
          echo "geotrek-admin geotrek-admin/POSTGRES_DB string $POSTGRES_DB" >> .debian_settings
          echo "geotrek-admin geotrek-admin/POSTGRES_PASSWORD string $POSTGRES_PASSWORD" >> .debian_settings
          echo "geotrek-admin geotrek-admin/SERVER_NAME string geotrek.local" >> .debian_settings
          mkdir -p /opt/geotrek-admin/var/conf/
          cp /home/runner/work/Geotrek-admin/Geotrek-admin/cypress/custom.py /opt/geotrek-admin/var/conf/custom.py
          sudo sed -i 's/127.0.0.1 localhost/127.0.0.1 localhost geotrek.local/' /etc/hosts
          sudo debconf-set-selections .debian_settings

      - name: Install package
        run: |
          sudo unlink /etc/nginx/sites-enabled/default
          sudo apt-get install /home/runner/work/Geotrek-admin/Geotrek-admin/*.deb || exit 0;
          sudo systemctl restart nginx

      - name: Load Data
        run: |
          sudo geotrek loaddata minimal
          sudo geotrek loaddata cirkwi
          sudo geotrek loaddata basic
          sudo geotrek loaddata test-integration
          for dir in `ls -d /opt/geotrek-admin/lib/python3*/site-packages/geotrek/*/fixtures/upload`; do
          	cd $dir > /dev/null
          	sudo cp -r * /opt/geotrek-admin/var/media/upload/
          done

      - name: Install cypress
        run: |
          cd /home/runner/work/Geotrek-admin/Geotrek-admin/cypress
          npm ci

      - name: E2E test
        run: |
           /home/runner/work/Geotrek-admin/Geotrek-admin/cypress/node_modules/.bin/cypress run -P /home/runner/work/Geotrek-admin/Geotrek-admin/cypress --record --key 64a5a9b3-9869-4a2f-91e4-e3cd27c2f564
        continue-on-error: false

      - name: Archive results as artifacts
        uses: actions/upload-artifact@v3
        with:
          name: cypress-22.04
=======
        uses: actions/upload-artifact@v3
        with:
          name: cypress-docker
>>>>>>> 46ad1bcd
          path: |
            /home/runner/work/Geotrek-admin/Geotrek-admin/cypress/videos/*.mp4
            /home/runner/work/Geotrek-admin/Geotrek-admin/cypress/screenshots/*.png

  e2e_deb_20_04:
    name: Tests E2E 20.04
    runs-on: ubuntu-20.04
    needs: [ build_deb_20_04 ]

    env:
      CYPRESS_BASE_URL: http://geotrek.local
      CYPRESS_CACHE_FOLDER: ~/cypress/cache

    services:
      postgres:
        image: postgis/postgis:10-2.5
        env:
          POSTGRES_DB: ci_test
          POSTGRES_PASSWORD: ci_test
          POSTGRES_USER: ci_test
        ports:
          - 5432:5432
        # Set health checks to wait until postgres has started
        options: >-
          --health-cmd pg_isready

    steps:
      - uses: actions/checkout@v3
      - uses: actions/download-artifact@v3
        with:
          name: debian-20-04

      - name: Simulate install.sh procedure
        run: |
          sudo service apache2 stop
          sudo apt-get purge apache2 apache2-utils apache2.2-bin
          sudo apt-get autoremove
          echo "deb [arch=amd64] https://packages.geotrek.fr/ubuntu $(lsb_release -sc) main" | sudo tee /etc/apt/sources.list.d/geotrek.list
          wget -O- "https://packages.geotrek.fr/geotrek.gpg.key" | sudo apt-key add -
          sudo apt-get -q update
          echo "geotrek-admin geotrek-admin/LANGUAGES string en fr" >> .debian_settings
          echo "geotrek-admin geotrek-admin/POSTGRES_USER string $POSTGRES_USER" >> .debian_settings
          echo "geotrek-admin geotrek-admin/POSTGRES_DB string $POSTGRES_DB" >> .debian_settings
          echo "geotrek-admin geotrek-admin/POSTGRES_PASSWORD string $POSTGRES_PASSWORD" >> .debian_settings
          echo "geotrek-admin geotrek-admin/SERVER_NAME string geotrek.local" >> .debian_settings
          mkdir -p /opt/geotrek-admin/var/conf/
          cp /home/runner/work/Geotrek-admin/Geotrek-admin/cypress/custom.py /opt/geotrek-admin/var/conf/custom.py
          sudo sed -i 's/127.0.0.1 localhost/127.0.0.1 localhost geotrek.local/' /etc/hosts
          sudo debconf-set-selections .debian_settings

      - name: Install package
        run: |
          sudo unlink /etc/nginx/sites-enabled/default
          sudo apt-get install /home/runner/work/Geotrek-admin/Geotrek-admin/*.deb || exit 0;
          sudo systemctl restart nginx

      - name: Load Data
        run: |
          sudo geotrek loaddata minimal
          sudo geotrek loaddata cirkwi
          sudo geotrek loaddata basic
          sudo geotrek loaddata test-integration
          for dir in `ls -d /opt/geotrek-admin/lib/python3*/site-packages/geotrek/*/fixtures/upload`; do
          	cd $dir > /dev/null
          	sudo cp -r * /opt/geotrek-admin/var/media/upload/
          done

      - name: Install cypress
        run: |
          cd /home/runner/work/Geotrek-admin/Geotrek-admin/cypress
          npm ci
          npm list

      - name: E2E test
        run: |
          /home/runner/work/Geotrek-admin/Geotrek-admin/cypress/node_modules/.bin/cypress run -P /home/runner/work/Geotrek-admin/Geotrek-admin/cypress --record --key 64a5a9b3-9869-4a2f-91e4-e3cd27c2f564
        continue-on-error: false

      - name: Archive results as artifacts
        uses: actions/upload-artifact@v3
        with:
          name: cypress-20.04
          path: |
            /home/runner/work/Geotrek-admin/Geotrek-admin/cypress/videos/*.mp4
            /home/runner/work/Geotrek-admin/Geotrek-admin/cypress/screenshots/*.png
  deploy:
    name: Publish (on release only)
<<<<<<< HEAD
    runs-on: ubuntu-20.04
    needs: [ test, e2e_docker_image, e2e_deb_20_04, e2e_deb_20_04 ]
    if: ${{ github.event_name == 'release' && github.event.action == 'created' }}
    steps:
      - uses: actions/checkout@v3
      - name: Download 22.04 debian artifact
        uses: actions/download-artifact@v2
=======
    runs-on: ubuntu-latest
    needs: [ test, e2e_docker_image, build_deb_18_04, e2e_deb_20_04 ]
    if: ${{ github.event_name == 'release' && github.event.action == 'created' }}
    steps:
      - uses: actions/checkout@v3
      - name: Download 18.04 debian artifact
        uses: actions/download-artifact@v3
>>>>>>> 46ad1bcd
        with:
          name: debian-22-04
      - name: Download 20.04 debian artifact
        uses: actions/download-artifact@v3
        with:
          name: debian-20-04
      - name: Download docker image
        uses: ishworkh/docker-image-artifact-download@v1
        with:
          image: "geotrek:latest"
      - name: Attach debian packages as release binaries
        uses: skx/github-action-publish-binaries@master
        env:
          GITHUB_TOKEN: ${{ secrets.GITHUB_TOKEN }}
        with:
          args: '*.deb'
      - name: Login to Docker Hub
        uses: docker/login-action@v3
        with:
          username: ${{ secrets.DOCKER_LOGIN }}
          password: ${{ secrets.DOCKER_PASSWORD }}
      - name: Publish Docker image (v2 and latest)
        run: |
          if [[ "${{ github.ref }}" == *"dev"* ]]; then
            export DOCKER_TAG=dev
          else
            docker tag geotrek:latest geotrekce/admin:$(cat VERSION)
            docker push geotrekce/admin:$(cat VERSION)
            export DOCKER_TAG=latest
          fi
          docker tag geotrek:latest geotrekce/admin:$DOCKER_TAG
          docker push geotrekce/admin:$DOCKER_TAG
      - name: Install SSH key
        uses: shimataro/ssh-key-action@v2
        with:
          key: ${{ secrets.SSH_PRIVATE_KEY }}
          known_hosts: ${{ secrets.SSH_KNOWN_HOSTS }}
      - name: Publish debian packages
        run: |
          if [[ "${{ github.ref }}" == *"dev"* ]]; then
            export DEB_COMPONENT=dev
          else
            export DEB_COMPONENT=main
          fi
          echo "${{ github.ref }} : Publishing as $DEB_COMPONENT package"
          scp -P ${{ secrets.SSH_PORT }} -o StrictHostKeyChecking=no /home/runner/work/Geotrek-admin/Geotrek-admin/geotrek-admin_*_amd64.deb ${{ secrets.SSH_USER }}@${{ secrets.SSH_HOST }}:/srv/packages/incoming/$DEB_COMPONENT/
          if [[ "${{ github.ref }}" == *"dev"* ]]; then
            ssh -p ${{ secrets.SSH_PORT }} -o StrictHostKeyChecking=no ${{ secrets.SSH_USER }}@${{ secrets.SSH_HOST }} make bionic_dev -C /srv/packages
            ssh -p ${{ secrets.SSH_PORT }} -o StrictHostKeyChecking=no ${{ secrets.SSH_USER }}@${{ secrets.SSH_HOST }} make focal_dev -C /srv/packages
          else
            ssh -p ${{ secrets.SSH_PORT }} -o StrictHostKeyChecking=no ${{ secrets.SSH_USER }}@${{ secrets.SSH_HOST }} make bionic_main -C /srv/packages
            ssh -p ${{ secrets.SSH_PORT }} -o StrictHostKeyChecking=no ${{ secrets.SSH_USER }}@${{ secrets.SSH_HOST }} make focal_main -C /srv/packages
          fi<|MERGE_RESOLUTION|>--- conflicted
+++ resolved
@@ -42,19 +42,8 @@
 
     strategy:
       matrix:
-<<<<<<< HEAD
-        os: [ubuntu-22.04, ubuntu-20.04]
+        os: ['focal-3.8', 'jammy-3.10']
         tests-env: ['tests', 'tests_nds']
-        include:
-          - os: ubuntu-22.04
-            python-version: '3.10'  # default python version in 22.04
-          - os: ubuntu-20.04
-            python-version: '3.8'  # default python version in 20.04
-=======
-        os: ['bionic-3.8', 'focal-3.8']
-        python-version: ['3.8']
-        tests-env: ['tests', 'tests_nds']
->>>>>>> 46ad1bcd
 
     env:
       ENV: ${{ matrix.tests-env }}
@@ -180,36 +169,22 @@
   build_deb_22_04:
       name: Build 22.04 package
       runs-on: ubuntu-latest
-<<<<<<< HEAD
-      container: ubuntu:jammy
-=======
->>>>>>> 46ad1bcd
       steps:
         - uses: actions/checkout@v3
-        - name: Prepare debian 22.04 versioning
-          run: |
-<<<<<<< HEAD
-            grep '^[0-9]\+\.[0-9]\+\.[0-9]\+$' VERSION || sed -i 's/+dev/.ubuntu22.04~dev'$GITHUB_RUN_ID'/' debian/changelog
-            sed -i 's/geotrek-admin (\([0-9]\+\.[0-9]\+\.[0-9]\+\)\(.*\)) RELEASED;/geotrek-admin (\1.ubuntu22.04\2) jammy;/' debian/changelog
-        - name: Install build dependencies
-          run: |
-            apt-get -q update
-            apt-get -q -y install dpkg-dev debhelper dh-virtualenv git python3 python3-venv python3-dev libffi-dev libxml2-dev libxslt1-dev libgdal-dev
-        - name: Building package debian 22.04
-=======
-            grep '^[0-9]\+\.[0-9]\+\.[0-9]\+$' VERSION || sed -i 's/+dev/.ubuntu18.04~dev'$GITHUB_RUN_ID'/' debian/changelog
-            sed -i 's/geotrek-admin (\([0-9]\+\.[0-9]\+\.[0-9]\+\)\(.*\)) RELEASED;/geotrek-admin (\1.ubuntu18.04\2) bionic;/' debian/changelog
-
-        - name: Building package debian 18.04
->>>>>>> 46ad1bcd
-          run: |
-            DISTRO=ubuntu:bionic make build_deb
-            cp ./dpkg/*.deb /home/runner/work/Geotrek-admin/
+      - name: Prepare debian 22.04 versioning
+        run: |
+          sed -i 's/+dev/.ubuntu22.04~dev'$GITHUB_RUN_ID'/' debian/changelog
+          sed -i 's/geotrek-admin (\([0-9]\+\.[0-9]\+\.[0-9]\+\)\(.*\)) RELEASED;/geotrek-admin (\1.ubuntu22.04\2) jammy;/' debian/changelog
+
+      - name: Building package debian 22.04
+        run: |
+          DISTRO=ubuntu:jammy make build_deb
+          cp ./dpkg/*.deb /home/runner/work/Geotrek-admin/
 
         - name: Archive package artifact
           uses: actions/upload-artifact@v3
           with:
-            name: debian-18-04
+            name: debian-22-04
             path: |
               /home/runner/work/Geotrek-admin/*.deb
 
@@ -302,8 +277,7 @@
         continue-on-error: false
 
       - name: Archive results as artifacts
-<<<<<<< HEAD
-        uses: actions/upload-artifact@v2
+        uses: actions/upload-artifact@v3
         with:
           name: docker-cypress
           path: |
@@ -334,7 +308,7 @@
 
     steps:
       - uses: actions/checkout@v3
-      - uses: actions/download-artifact@v2
+      - uses: actions/download-artifact@v3
         with:
           name: debian-18-04
 
@@ -387,11 +361,9 @@
         uses: actions/upload-artifact@v3
         with:
           name: cypress-22.04
-=======
         uses: actions/upload-artifact@v3
         with:
           name: cypress-docker
->>>>>>> 46ad1bcd
           path: |
             /home/runner/work/Geotrek-admin/Geotrek-admin/cypress/videos/*.mp4
             /home/runner/work/Geotrek-admin/Geotrek-admin/cypress/screenshots/*.png
@@ -479,23 +451,13 @@
             /home/runner/work/Geotrek-admin/Geotrek-admin/cypress/screenshots/*.png
   deploy:
     name: Publish (on release only)
-<<<<<<< HEAD
-    runs-on: ubuntu-20.04
-    needs: [ test, e2e_docker_image, e2e_deb_20_04, e2e_deb_20_04 ]
+    runs-on: ubuntu-latest
+    needs: [ test, e2e_docker_image, build_deb_22_04, e2e_deb_20_04 ]
     if: ${{ github.event_name == 'release' && github.event.action == 'created' }}
     steps:
       - uses: actions/checkout@v3
       - name: Download 22.04 debian artifact
-        uses: actions/download-artifact@v2
-=======
-    runs-on: ubuntu-latest
-    needs: [ test, e2e_docker_image, build_deb_18_04, e2e_deb_20_04 ]
-    if: ${{ github.event_name == 'release' && github.event.action == 'created' }}
-    steps:
-      - uses: actions/checkout@v3
-      - name: Download 18.04 debian artifact
         uses: actions/download-artifact@v3
->>>>>>> 46ad1bcd
         with:
           name: debian-22-04
       - name: Download 20.04 debian artifact
