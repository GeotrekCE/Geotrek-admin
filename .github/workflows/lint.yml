name: Linting

on:
  pull_request:
    paths:
      - 'geotrek/**'  # if geotrek code change
      - '.github/workflows/lint.yml'  # if lint workflow change
      - 'dev-requirements.txt'  # if dev-requirements.txt change
      - 'setup.cfg'   # if lint tools configuration change

env:
  DEBIAN_FRONTEND: noninteractive

jobs:
  flake8:
<<<<<<< HEAD
    name: Check code styling
    runs-on: ubuntu-20.04

    steps:
      - uses: actions/checkout@v2
      - name: Set up Python 3.8
        uses: actions/setup-python@v2
        with:
          python-version: 3.8  # lint with minimal version supported (3.8 in 20.04)
=======
    name: Checking Flake8 rules
    runs-on: ${{ matrix.os }}
    strategy:
      matrix:
        os: ['ubuntu-20.04']
        python-version: ['3.8']

    steps:
      - uses: actions/checkout@v3

      - name: Not evaluated values in migration files
        run: |
          test $(ls geotrek/*/migrations/*.py | xargs grep -l srid | xargs grep -L SRID | wc -l) -eq 0


      - name: Set up Python
        uses: actions/setup-python@v4
        with:
          python-version: ${{ matrix.python-version }}

      - uses: actions/cache@v3
        with:
          path: |
            ~/.cache/pip
            ~/.wheel_dir

          key: pip-${{ matrix.python-version }}
          restore-keys: |
            pip-${{ matrix.python-version }}
>>>>>>> 46ad1bcd

      - name: Install dependencies
        run: |
          pip3 wheel --wheel-dir=~/.wheel_dir flake8 -c dev-requirements.txt
          pip3 install --find-links=~/.wheel_dir --upgrade flake8 -c dev-requirements.txt

      - name: Flake8
        run: |
          flake8 geotrek<|MERGE_RESOLUTION|>--- conflicted
+++ resolved
@@ -13,17 +13,6 @@
 
 jobs:
   flake8:
-<<<<<<< HEAD
-    name: Check code styling
-    runs-on: ubuntu-20.04
-
-    steps:
-      - uses: actions/checkout@v2
-      - name: Set up Python 3.8
-        uses: actions/setup-python@v2
-        with:
-          python-version: 3.8  # lint with minimal version supported (3.8 in 20.04)
-=======
     name: Checking Flake8 rules
     runs-on: ${{ matrix.os }}
     strategy:
@@ -53,7 +42,6 @@
           key: pip-${{ matrix.python-version }}
           restore-keys: |
             pip-${{ matrix.python-version }}
->>>>>>> 46ad1bcd
 
       - name: Install dependencies
         run: |
