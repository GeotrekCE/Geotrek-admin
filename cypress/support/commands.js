--- conflicted
+++ resolved
@@ -23,7 +23,7 @@
     cy.intercept("https://*.tile.opentopomap.org/*/*/*.png", {fixture: "images/tile.png"}).as("tiles");
 });
 
-<<<<<<< HEAD
+
 Cypress.Commands.add('setTinyMceContent', (tinyMceId, content) => {
   cy.window().then((win) => {
     const editor = win.tinymce.get(tinyMceId);
@@ -35,7 +35,9 @@
   cy.window().then((win) => {
     const editor = win.tinymce.get(tinyMceId);
     return editor.getContent();
-=======
+  });
+});
+
 Cypress.Commands.add('getCoordsOnMap', (pathPk, percentage) => {
   cy.getPath(pathPk).then(path => {
     let domPath = path.get(0);
@@ -44,7 +46,7 @@
     let pathLength = domPath.getTotalLength();
     let lengthAtPercentage = percentage * pathLength / 100;
     return domPath.getPointAtLength(lengthAtPercentage);
-  })
+  });
 });
 
 Cypress.Commands.add('getCoordsOnPath', (pathPk, percentage) => {
@@ -67,10 +69,9 @@
           y: coordsOnMap.y - verticalDelta,
         }
       });
-    })
-
-  })
-})
+    });
+  });
+});
 
 Cypress.Commands.add('getMap', () => cy.get('[id="id_topology-map"]'));
 Cypress.Commands.add('getPath', pathPk => cy.get(`[data-test=pathLayer-${pathPk}]`));
@@ -84,6 +85,5 @@
     .click(clickCoords.x, clickCoords.y, {force: true})
     // Return startTime so it is yielded by the command
     .then(() => startTime);
->>>>>>> 08d3825b
   });
 });