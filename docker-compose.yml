--- conflicted
+++ resolved
@@ -15,11 +15,7 @@
 
 services:
   postgres:
-<<<<<<< HEAD
-    image: pgrouting/pgrouting:12-3.0-2.6.3
-=======
     image: pgrouting/pgrouting:12-3.0-3.0.0
->>>>>>> 9c8b75f1
     env_file:
       - .env
     ports:
