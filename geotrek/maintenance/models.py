--- conflicted
+++ resolved
@@ -160,45 +160,29 @@
         title = _('Path')
         if self.on_infrastructure:
             icon = self.topology.kind.lower()
-<<<<<<< HEAD
-            title = '%s: %s' % (_(self.topology.kind.capitalize()),
-                                self.infrastructure)
-
-        return '<img src="%simages/%s-16.png" title="%s">' % (settings.STATIC_URL,
-                                                              icon,
-                                                              title)
-=======
             if self.infrastructure:
-                title = u'%s: %s' % (_(self.topology.kind.capitalize()),
+                title = '%s: %s' % (_(self.topology.kind.capitalize()),
                                      self.infrastructure)
             elif self.signage:
-                title = u'%s: %s' % (_(self.topology.kind.capitalize()),
+                title = '%s: %s' % (_(self.topology.kind.capitalize()),
                                      self.signage)
-        return u'<img src="%simages/%s-16.png" title="%s">' % (settings.STATIC_URL,
+        return '<img src="%simages/%s-16.png" title="%s">' % (settings.STATIC_URL,
                                                                icon,
                                                                title)
->>>>>>> d21b6bf6
 
     @property
     def infrastructure_csv_display(self):
         if self.on_infrastructure:
-<<<<<<< HEAD
-            return "%s: %s (%s)" % (
-                _(self.topology.kind.capitalize()),
-                self.infrastructure,
-                self.infrastructure.pk)
-=======
             if self.infrastructure:
-                return u"%s: %s (%s)" % (
+                return "%s: %s (%s)" % (
                     _(self.topology.kind.capitalize()),
                     self.infrastructure,
                     self.infrastructure.pk)
             elif self.signage:
-                return u"%s: %s (%s)" % (
+                return "%s: %s (%s)" % (
                     _(self.topology.kind.capitalize()),
                     self.signage,
                     self.signage.pk)
->>>>>>> d21b6bf6
         return ''
 
     @property
