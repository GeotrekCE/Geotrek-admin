--- conflicted
+++ resolved
@@ -129,17 +129,10 @@
             self.helper.form_action += '?infrastructure=%s' % infrastructure.pk
             self.fields['topology'].required = False
             self.fields['topology'].widget = TopologyReadonlyWidget()
-<<<<<<< HEAD
-            self.fields['topology'].label = '%s%s %s' % (self.instance.infrastructure_display,
-                                                         ("On %s") % _(infrastructure.kind.lower()),
-                                                         '<a href="%s">%s</a>' % (infrastructure.get_detail_url(),
-                                                                                  infrastructure))
-
-=======
             self.fields['topology'].label = '%s%s %s' % (
                 self.instance.infrastructure_display,
-                unicode(_("On %s") % _(infrastructure.kind.lower())),
-                u'<a href="%s">%s</a>' % (infrastructure.get_detail_url(), unicode(infrastructure))
+                _("On %s") % _(infrastructure.kind.lower()),
+                '<a href="%s">%s</a>' % (infrastructure.get_detail_url(), infrastructure)
             )
         elif signage:
             self.helper.form_action += '?signage=%s' % signage.pk
@@ -147,10 +140,9 @@
             self.fields['topology'].widget = TopologyReadonlyWidget()
             self.fields['topology'].label = '%s%s %s' % (
                 self.instance.infrastructure_display,
-                unicode(_("On %s") % _(signage.kind.lower())),
-                u'<a href="%s">%s</a>' % (signage.get_detail_url(), unicode(signage))
+                _("On %s") % _(signage.kind.lower()),
+                '<a href="%s">%s</a>' % (signage.get_detail_url(), signage)
             )
->>>>>>> d21b6bf6
         # Length is not editable in AltimetryMixin
         self.fields['length'].initial = self.instance.length
         editable = bool(self.instance.geom and self.instance.geom.geom_type == 'Point')
