import html
import json
import logging
from datetime import timedelta

from colorfield.fields import ColorField

from django.conf import settings
from django.contrib.auth.models import User
from django.contrib.contenttypes.models import ContentType
from django.contrib.gis.db import models
from django.core.mail import send_mail, mail_managers
from django.db.models.query_utils import Q
from django.template.loader import render_to_string
from django.utils import timezone
from django.utils.formats import date_format
from django.utils.translation import gettext_lazy as _
from geotrek.core.models import Path
from geotrek.zoning.mixins import ZoningPropertiesMixin

from mapentity.models import MapEntityMixin

from geotrek.common.mixins import (AddPropertyMixin, NoDeleteMixin,
                                   PicturesMixin, TimeStampedModelMixin)
from geotrek.common.utils import intersecting
<<<<<<< HEAD
=======
from geotrek.core.models import Path
from geotrek.maintenance.models import Intervention
>>>>>>> 85506c06
from geotrek.trekking.models import POI, Service, Trek

from .helpers import SuricateMessenger

if 'geotrek.maintenance' in settings.INSTALLED_APPS:
    from geotrek.maintenance.models import Intervention

logger = logging.getLogger(__name__)


# This dict stores status changes that send an email and an API request
NOTIFY_SURICATE_AND_SENTINEL = {
    'filed': ['classified', 'waiting'],
    'solved_intervention': ['solved']
}

STATUS_WHEN_REPORT_IS_LATE = {
    'waiting': 'late_intervention',
    'programmed': 'late_resolution',
}


def status_default():
    """Set status to New by default"""
    new_status_query = ReportStatus.objects.filter(label="Nouveau")
    if new_status_query:
        return new_status_query.get().pk
    return None


class SelectableUserManager(models.Manager):

    def get_queryset(self):
        return super().get_queryset().filter(userprofile__isnull=False)


class SelectableUser(User):

    objects = SelectableUserManager()

    class Meta:
        proxy = True

    def __str__(self):
        return f"{self.username} ({self.email})"


class RequestType(models.TextChoices):
    GET = 'GET', 'Get Request'
    POST = 'POST', 'Post Request'


class SuricateAPI(models.TextChoices):
    STANDARD = 'STA', 'Standard API'
    MANAGEMENT = 'MAN', 'Management API'


class PendingSuricateAPIRequest(models.Model):

    request_type = models.CharField(max_length=4, choices=RequestType.choices)
    api = models.CharField(max_length=3, choices=SuricateAPI.choices)
    endpoint = models.CharField(max_length=40, null=False, blank=False)
    params = models.JSONField(max_length=300, null=False, blank=False)
    error_message = models.TextField(null=False, blank=False)
    retries = models.IntegerField(blank=False, default=0)

    def raise_sync_error_flag_on_report(self, uid):
        report = Report.objects.get(uid=uid)
        report.sync_error = True
        report.save()

    def remove_sync_error_flag_on_report(self, uid):
        report = Report.objects.get(uid=uid)
        report.sync_error = False
        report.save()

    def save(self, *args, **kwargs):
        # Set sync_error flag from report
        if 'uid_alerte' in self.params:
            uid = json.loads(self.params)["uid_alerte"]
            self.raise_sync_error_flag_on_report(uid)
        super().save(*args, **kwargs)

    def delete(self, *args, **kwargs):
        # Remove sync_error flag from report
        if 'uid_alerte' in self.params:
            uid = json.loads(self.params)["uid_alerte"]
            self.remove_sync_error_flag_on_report(uid)
        super().delete(*args, **kwargs)


class Report(MapEntityMixin, PicturesMixin, TimeStampedModelMixin, NoDeleteMixin, AddPropertyMixin, ZoningPropertiesMixin):
    """User reports, submitted via *Geotrek-rando* or parsed from Suricate API."""

    email = models.EmailField(verbose_name=_("Email"))
    comment = models.TextField(blank=True, default="", verbose_name=_("Comment"))
    activity = models.ForeignKey(
        "ReportActivity",
        on_delete=models.CASCADE,
        null=True,
        blank=True,
        verbose_name=_("Activity"),
    )
    category = models.ForeignKey(
        "ReportCategory",
        on_delete=models.CASCADE,
        null=True,
        blank=True,
        verbose_name=_("Category"),
    )
    problem_magnitude = models.ForeignKey(
        "ReportProblemMagnitude",
        null=True,
        blank=True,
        on_delete=models.CASCADE,
        verbose_name=_("Problem magnitude"),
    )
    status = models.ForeignKey(
        "ReportStatus",
        on_delete=models.CASCADE,
        null=True,
        blank=True,
        default=status_default,
        verbose_name=_("Status"),
    )
    geom = models.PointField(
        null=True,
        blank=True,
        default=None,
        verbose_name=_("Location"),
        srid=settings.SRID,
    )
    related_trek = models.ForeignKey(
        Trek,
        null=True,
        blank=True,
        on_delete=models.PROTECT,
        verbose_name=_("Related trek"),
    )
    created_in_suricate = models.DateTimeField(
        blank=True, null=True,
        verbose_name=_("Creation date in Suricate")
    )
    uid = models.UUIDField(
        unique=True, verbose_name=_("Identifier"), blank=True, null=True
    )
    locked = models.BooleanField(default=False, verbose_name=_("Locked"))
    origin = models.CharField(
        blank=True, null=True, default="unknown", max_length=100, verbose_name=_("Origin")
    )
    last_updated_in_suricate = models.DateTimeField(
        blank=True, null=True,
        verbose_name=_("Last updated in Suricate")
    )
    assigned_user = models.ForeignKey(
        SelectableUser,
        blank=True,
        on_delete=models.PROTECT,
        null=True,
        verbose_name=_("Supervisor"),
        related_name="reports"
    )
    uses_timers = models.BooleanField(verbose_name=_("Use timers"), default=False, help_text=_("Launch timers to alert supervisor if report is not being treated on time"))
    sync_error = models.BooleanField(verbose_name=_("Synchronisation error"), default=False, help_text=_("Synchronisation with Suricate is currently pending due to connection problems"))

    class Meta:
        verbose_name = _("Report")
        verbose_name_plural = _("Reports")
        ordering = ["-date_insert"]

    def __str__(self):
        if self.email:
            return self.email
        return "Anonymous report"

    @property
    def email_display(self):
        return '<a data-pk="%s" href="%s" title="%s" >%s</a>' % (
            self.pk,
            self.get_detail_url(),
            self,
            self,
        )

    @classmethod
    def get_suricate_messenger(cls):
        return SuricateMessenger(PendingSuricateAPIRequest)

    @property
    def full_url(self):
        try:
            return "{}{}".format(settings.ALLOWED_HOSTS[0], self.get_detail_url())
        except KeyError:
            # Do not display url if there is no ALLOWED_HOSTS
            return ""

    @classmethod
    def get_create_label(cls):
        return _("Add a new feedback")

    @property
    def geom_wgs84(self):
        return self.geom.transform(4326, clone=True)

    @property
    def color(self):
        default = settings.MAPENTITY_CONFIG.get('MAP_STYLES', {}).get("detail", {}).get("color", "#ffff00")
        if not(settings.ENABLE_REPORT_COLORS_PER_STATUS) or self.status is None or self.status.color is None:
            return default
        else:
            return self.status.color

    @property
    def comment_text(self):
        return html.unescape(self.comment)

    def send_report_to_managers(self, template_name="feedback/report_email.html"):
        subject = _("Feedback from {email}").format(email=self.email)
        message = render_to_string(template_name, {"report": self})
        mail_managers(subject, message, fail_silently=False)

    def try_send_report_to_managers(self):
        try:
            self.send_report_to_managers()
        except Exception as e:
            logger.error("Email could not be sent to managers.")
            logger.exception(e)  # This sends an email to admins :)

    def save_no_suricate(self, *args, **kwargs):
        """Save method for No Suricate mode"""
        if self.pk is None:  # New report should alert
            self.try_send_report_to_managers()
        super().save(*args, **kwargs)  # Report updates should do nothing more

    def save_suricate_report_mode(self, *args, **kwargs):
        """Save method for Suricate Report mode"""
        if self.pk is None:  # New report should alert managers AND be sent to Suricate
            self.try_send_report_to_managers()
            self.get_suricate_messenger().post_report(self)
        super().save(*args, **kwargs)  # Report updates should do nothing more

    def save_suricate_management_mode(self, *args, **kwargs):
        """Save method for Suricate Management mode"""
        if self.pk is None:  # This is a new report
            if self.uid is None:  # This new report comes from Rando or Admin : let Suricate handle it first, don't even save it
                self.get_suricate_messenger().post_report(self)
            else:  # This new report comes from Suricate : save
                super().save(*args, **kwargs)
        else:  # Report updates should do nothing more
            super().save(*args, **kwargs)

    def save_suricate_workflow_mode(self, *args, **kwargs):
        """Save method for Suricate Management mode"""
        if self.pk is None:  # This is a new report
            if self.uid is None:  # This new report comes from Rando or Admin : let Suricate handle it first, don't even save it
                self.get_suricate_messenger().post_report(self)
            else:  # This new report comes from Suricate : assign workflow manager if needed and save
                if self.status.identifier == 'filed':
                    self.assigned_user = WorkflowManager.objects.first().user
                super().save(*args, **kwargs)
        else:  # Report updates should do nothing more
            super().save(*args, **kwargs)

    def attach_email(self, message, to):
        date = timezone.now()
        author = f"{settings.DEFAULT_FROM_EMAIL} {_('to')} {to}"
        content = message
        type = _("Follow-up message generated by Geotrek")
        # Create message object
        AttachedMessage.objects.create(
            date=date,
            report=self,
            author=author,
            content=content,
            type=type
        )

    def try_send_email(self, subject, message):
        try:
            success = send_mail(subject, message, settings.DEFAULT_FROM_EMAIL, [self.assigned_user.email], fail_silently=False)
        except Exception as e:
            success = 0  # 0 mails successfully sent
            logger.error("Email could not be sent to report's assigned user.")
            logger.exception(e)  # This sends an email to admins :)
            # Save failed email to database
            PendingEmail.objects.create(
                recipient=self.assigned_user.email,
                subject=subject,
                message=message,
                error_message=e.args,
                report=self
            )
        finally:
            if success == 1:
                self.attach_email(message, self.assigned_user.email)

    @property
    def formatted_uid(self):
        """
        Formatted UUIDs as they are found in Suricate
        stored:   13D3CBEF-ED65-1184-53DC-47EBCC7BE0FD
        expected: 13D3CBEF-ED65-1184-53DC47EBCC7BE0FD
        """
        uid = str(self.uid).upper()
        formatted_uid = "".join(str(uid).rsplit("-", 1))
        return formatted_uid

    def notify_assigned_user(self, message):
        subject = _("Geotrek - New report to process")
        message = render_to_string("feedback/affectation_email.html", {"report": self, "message": message})
        self.try_send_email(subject, message)

    def notify_late_report(self, status_id):
        subject = _("Geotrek - Late report processsing")
        message = render_to_string(f"feedback/late_{status_id}_email.html", {"report": self})
        self.try_send_email(subject, message)

    def lock_in_suricate(self):
        self.get_suricate_messenger().lock_alert(self.formatted_uid)

    def unlock_in_suricate(self):
        self.get_suricate_messenger().unlock_alert(self.formatted_uid)

    def change_position_in_suricate(self):
        rep_gps = self.geom.transform(4326, clone=True)
        long, lat = rep_gps
        self.get_suricate_messenger().update_gps(self.formatted_uid, lat, long)

    def send_notifications_on_status_change(self, old_status_identifier, message):
        if old_status_identifier in NOTIFY_SURICATE_AND_SENTINEL and (self.status.identifier in NOTIFY_SURICATE_AND_SENTINEL[old_status_identifier]):
            self.get_suricate_messenger().update_status(self.formatted_uid, self.status.identifier, message)
            self.get_suricate_messenger().message_sentinel(self.formatted_uid, message)

    def save(self, *args, **kwargs):
        if not settings.SURICATE_REPORT_ENABLED and not settings.SURICATE_MANAGEMENT_ENABLED and not settings.SURICATE_WORKFLOW_ENABLED:
            self.save_no_suricate(*args, **kwargs)  # No Suricate Mode
        elif settings.SURICATE_REPORT_ENABLED and not settings.SURICATE_MANAGEMENT_ENABLED and not settings.SURICATE_WORKFLOW_ENABLED:
            self.save_suricate_report_mode(*args, **kwargs)  # Suricate Report Mode
        elif settings.SURICATE_MANAGEMENT_ENABLED and not settings.SURICATE_WORKFLOW_ENABLED:
            self.save_suricate_management_mode(*args, **kwargs)  # Suricate Management Mode
        elif settings.SURICATE_WORKFLOW_ENABLED:
            self.save_suricate_workflow_mode(*args, **kwargs)  # Suricate Workflow Mode

    @property
    def created_in_suricate_display(self):
        return date_format(self.created_in_suricate, "SHORT_DATETIME_FORMAT")

    @property
    def last_updated_in_suricate_display(self):
        return date_format(self.last_updated_in_suricate, "SHORT_DATETIME_FORMAT")

    @property
    def name_display(self):
        s = '<a data-pk="%s" href="%s" title="%s">%s</a>' % (self.pk,
                                                             self.get_detail_url(),
                                                             self.email,
                                                             self.email)
        return s

    def distance(self, to_cls):
        """Distance to associate this report to another class"""
        return settings.REPORT_INTERSECTION_MARGIN

    def report_interventions(self):
        if 'geotrek.maintenance' in settings.INSTALLED_APPS:
            report_content_type = ContentType.objects.get_for_model(Report)
            filters = Q(target_type=report_content_type, target_id=self.id)
            return Intervention.objects.existing().filter(filters).distinct('pk')
        return None

    @classmethod
    def latest_updated_by_status(cls, status_id):
        reports = cls.objects.existing().filter(status__identifier=status_id)
        if reports:
            return reports.latest('date_update').get_date_update()
        return cls.objects.none()

<<<<<<< HEAD
Report.add_property('treks', lambda self: intersecting(Path, self), _("Paths"))
=======
Report.add_property('paths', lambda self: intersecting(Path, self), _("Paths"))
>>>>>>> 85506c06
Report.add_property('treks', lambda self: intersecting(Trek, self), _("Treks"))
Report.add_property('pois', lambda self: intersecting(POI, self), _("POIs"))
Report.add_property('services', lambda self: intersecting(Service, self), _("Services"))
if 'geotrek.maintenance' in settings.INSTALLED_APPS:
    Report.add_property('interventions', lambda self: Report.report_interventions(self), _("Interventions"))


class ReportActivity(models.Model):
    """Activity involved in report"""

    label = models.CharField(verbose_name=_("Activity"), max_length=128)
    identifier = models.PositiveIntegerField(
        verbose_name=_("Suricate id"), null=True, blank=True, unique=True
    )

    class Meta:
        verbose_name = _("Activity")
        verbose_name_plural = _("Activities")
        ordering = ("label",)

    def __str__(self):
        return self.label


class ReportCategory(models.Model):
    label = models.CharField(verbose_name=_("Category"), max_length=128)
    identifier = models.PositiveIntegerField(_("Suricate id"), null=True, blank=True)

    class Meta:
        verbose_name = _("Category")
        verbose_name_plural = _("Categories")
        ordering = ("label",)

    def __str__(self):
        return self.label


class ReportStatus(models.Model):
    label = models.CharField(verbose_name=_("Status"), max_length=128)
    identifier = models.CharField(
        null=True,
        blank=True,
        unique=True,
        max_length=100,
        verbose_name=_("Identifiant"),
    )
    color = ColorField(verbose_name=_("Color"), default='#444444')

    class Meta:
        verbose_name = _("Status")
        verbose_name_plural = _("Status")

    def __str__(self):
        return self.label


class ReportProblemMagnitude(models.Model):
    """Report problem magnitude"""

    label = models.CharField(verbose_name=_("Problem magnitude"), max_length=128)
    identifier = models.PositiveIntegerField(
        verbose_name=_("Suricate id"), null=True, blank=True, unique=True
    )
    suricate_label = models.CharField(
        verbose_name=_("Suricate label"),
        max_length=128,
        null=True, blank=True, unique=True
    )

    class Meta:
        verbose_name = _("Problem magnitude")
        verbose_name_plural = _("Problem magnitudes")
        ordering = ("id",)

    def __str__(self):
        return self.label


class AttachedMessage(models.Model):
    """Messages are attached to a report"""

    date = models.DateTimeField()
    author = models.CharField(max_length=300)
    content = models.TextField()
    identifier = models.IntegerField(
        null=True, blank=True, verbose_name=_("Identifiant")
    )
    type = models.CharField(max_length=100)
    report = models.ForeignKey(Report, on_delete=models.CASCADE)

    class Meta:
        unique_together = ('identifier', 'date', 'report')


class TimerEvent(models.Model):
    """
    This model stores notification dates for late reports, according to management workflow
    Run 'check_timers" command everyday to send notifications and clear timers
    """

    step = models.ForeignKey(ReportStatus, on_delete=models.CASCADE, null=False, related_name="timers")
    report = models.ForeignKey(Report, on_delete=models.CASCADE, null=False, related_name="timers")
    date_event = models.DateTimeField(default=timezone.now)
    deadline = models.DateTimeField()
    notification_sent = models.BooleanField(default=False)

    def save(self, *args, **kwargs):
        if self.report.uses_timers:
            if self.pk is None:
                days_nb = settings.SURICATE_MANAGEMENT_SETTINGS.get(f"TIMER_FOR_{self.step.identifier.upper()}_REPORTS_IN_DAYS", 30)
                self.deadline = self.date_event + timedelta(days=days_nb)
            super().save(*args, **kwargs)
        # Don't save if report doesn't use timers

    def is_linked_report_late(self):
        # Deadline is over and report status still hasn't changed
        return (timezone.now() > self.deadline) and (self.report.status.identifier == self.step.identifier)

    def notify_if_needed(self):
        if not(self.notification_sent) and self.is_linked_report_late():
            self.report.notify_late_report(self.step.identifier)
            late_status = ReportStatus.objects.get(identifier=STATUS_WHEN_REPORT_IS_LATE[self.step.identifier])
            self.report.status = late_status
            self.report.save()
            self.notification_sent = True
            self.save()

    def is_obsolete(self):
        obsolete_notified = (timezone.now() > self.deadline) and self.notification_sent  # Notification sent by timer
        obsolete_unused = self.report.status.identifier != self.step.identifier  # Report status changed, therefore it was dealt with in time
        return obsolete_notified or obsolete_unused


class PendingEmail(models.Model):
    recipient = models.EmailField(verbose_name=_("Email"), max_length=256, blank=True, null=True)
    subject = models.CharField(max_length=200, null=False, blank=False)
    message = models.TextField(verbose_name=_("Message"), blank=False, null=False)
    error_message = models.TextField(null=False, blank=False)
    retries = models.IntegerField(blank=False, default=0)
    report = models.ForeignKey(Report, on_delete=models.CASCADE, null=True)

    def retry(self):
        try:
            success = send_mail(self.subject, self.message, settings.DEFAULT_FROM_EMAIL, [self.recipient], fail_silently=False)
            self.delete()
        except Exception as e:
            success = 0  # 0 mails successfully sent
            self.retries += 1
            self.error_message = str(e.args)  # Keep last exception message
            self.save()
        finally:
            if success == 1 and self.report:
                self.report.attach_email(self.message, self.recipient)


class WorkflowManager(models.Model):
    """
    Workflow Manager is a User that is responsible for assigning reports to other Users and confirming that reports can be marked as resolved
    There should be only one Workflow Manager, who will receive notification emails when an action is needed
    """
    user = models.ForeignKey(SelectableUser, on_delete=models.PROTECT)

    class Meta:
        verbose_name = _("Workflow Manager")
        verbose_name_plural = _("Workflow Managers")

    def __str__(self):
        return f"{self.user.username} ({self.user.email})"

    def attach_email_to_report(self, report, message, to):
        date = timezone.now()
        author = f"{settings.DEFAULT_FROM_EMAIL} {_('to')} {to}"
        content = message
        type = _("Follow-up message generated by Geotrek")
        # Create message object
        AttachedMessage.objects.create(
            date=date,
            report=report,
            author=author,
            content=content,
            type=type
        )

    def try_send_email(self, subject, message, report=None):
        try:
            success = send_mail(subject, message, settings.DEFAULT_FROM_EMAIL, [self.user.email], fail_silently=False)
        except Exception as e:
            success = 0  # 0 mails successfully sent
            logger.error("Email could not be sent to Workflow Managers.")
            logger.exception(e)  # This sends an email to admins :)
            # Save failed email to database
            PendingEmail.objects.create(
                recipient=self.user.email,
                subject=subject,
                message=message,
                error_message=e.args
            )
        finally:
            if success == 1 and report:
                self.attach_email_to_report(report, message, self.user.email)

    def notify_report_to_solve(self, report):
        subject = _("Geotrek - A report must be solved")
        message = render_to_string("feedback/cloture_email.html", {"report": report})
        self.try_send_email(subject, message, report)

    def notify_new_reports(self):
        subject = _("Geotrek - New reports from Suricate")
        message = render_to_string("feedback/reports_email.html")
        self.try_send_email(subject, message)


class PredefinedEmail(models.Model):
    """
    An email with predefined content to be sent through Suricate Workflow
    """
    label = models.CharField(blank=False, max_length=500, verbose_name=_('Predefined email'))
    text = models.TextField(blank=True, help_text='Mail body', verbose_name=_('Content'))

    class Meta:
        verbose_name = _("Predefined email")
        verbose_name_plural = _("Predefined emails")

    def __str__(self):
        return self.label<|MERGE_RESOLUTION|>--- conflicted
+++ resolved
@@ -23,11 +23,8 @@
 from geotrek.common.mixins import (AddPropertyMixin, NoDeleteMixin,
                                    PicturesMixin, TimeStampedModelMixin)
 from geotrek.common.utils import intersecting
-<<<<<<< HEAD
-=======
 from geotrek.core.models import Path
 from geotrek.maintenance.models import Intervention
->>>>>>> 85506c06
 from geotrek.trekking.models import POI, Service, Trek
 
 from .helpers import SuricateMessenger
@@ -405,11 +402,8 @@
             return reports.latest('date_update').get_date_update()
         return cls.objects.none()
 
-<<<<<<< HEAD
-Report.add_property('treks', lambda self: intersecting(Path, self), _("Paths"))
-=======
+
 Report.add_property('paths', lambda self: intersecting(Path, self), _("Paths"))
->>>>>>> 85506c06
 Report.add_property('treks', lambda self: intersecting(Trek, self), _("Treks"))
 Report.add_property('pois', lambda self: intersecting(POI, self), _("POIs"))
 Report.add_property('services', lambda self: intersecting(Service, self), _("Services"))
