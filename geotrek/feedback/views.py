--- conflicted
+++ resolved
@@ -27,27 +27,15 @@
     properties = ["email"]
 
     def get_queryset(self):
-<<<<<<< HEAD
-        qs = feedback_models.Report.objects.existing().select_related(
-=======
         qs = self.queryset.select_related(
->>>>>>> e068c484
             "activity", "category", "problem_magnitude", "status", "related_trek"
         )
         status_id = self.request.GET.get('_status_id')
         if status_id:
-<<<<<<< HEAD
-            qs = qs.filter(status__suricate_id=status_id)
-        return qs
-
-    def view_cache_key(self):
-        print("in cachekey")
-=======
             qs = qs.filter(status__identifier=status_id)
         return qs
 
     def view_cache_key(self):
->>>>>>> e068c484
         """Used by the ``view_cache_response_content`` decorator.
         """
         language = self.request.LANGUAGE_CODE
@@ -58,20 +46,11 @@
         else:
             latest_saved = feedback_models.Report.latest_updated()
         if latest_saved:
-<<<<<<< HEAD
-            geojson_lookup = '%s_report_%s%s_json_layer' % (
-                language,
-                latest_saved.strftime('%y%m%d%H%M%S%f'),
-                status_id if status_id else ''
-            )
-        print(geojson_lookup)
-=======
             geojson_lookup = '%s_report_%s_%s_json_layer' % (
                 language,
                 latest_saved.isoformat(),
                 status_id if status_id else ''
             )
->>>>>>> e068c484
         return geojson_lookup
 
 
