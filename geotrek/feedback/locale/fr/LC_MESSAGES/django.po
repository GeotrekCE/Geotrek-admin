# SOME DESCRIPTIVE TITLE.
# Copyright (C) YEAR THE PACKAGE'S COPYRIGHT HOLDER
# This file is distributed under the same license as the PACKAGE package.
# FIRST AUTHOR <EMAIL@ADDRESS>, YEAR.
#
<<<<<<< HEAD
=======
#, fuzzy
>>>>>>> 8064736b
msgid ""
msgstr ""
"Project-Id-Version: PACKAGE VERSION\n"
"Report-Msgid-Bugs-To: \n"
<<<<<<< HEAD
"POT-Creation-Date: 2013-10-03 17:09+0200\n"
=======
"POT-Creation-Date: 2014-06-12 23:09+0200\n"
>>>>>>> 8064736b
"PO-Revision-Date: YEAR-MO-DA HO:MI+ZONE\n"
"Last-Translator: FULL NAME <EMAIL@ADDRESS>\n"
"Language-Team: LANGUAGE <LL@li.org>\n"
"Language: \n"
"MIME-Version: 1.0\n"
"Content-Type: text/plain; charset=UTF-8\n"
"Content-Transfer-Encoding: 8bit\n"
"Plural-Forms: nplurals=2; plural=(n > 1)\n"

<<<<<<< HEAD
=======
#, python-brace-format
>>>>>>> 8064736b
msgid "Feedback from {name} ({email})"
msgstr "Signalement de {name} ({email})"

msgid "Name"
msgstr "Nom"

msgid "Email"
msgstr ""

msgid "Comment"
msgstr "Commentaire"

msgid "Category"
msgstr "Catégorie"

msgid "Location"
msgstr "Emplacement"

msgid "Report"
msgstr "Signalement"

msgid "Reports"
msgstr "Signalements"

msgid "Categories"
msgstr "Catégories"

msgid "%(name)s (%(email)s) has sent a feedback."
msgstr ""
"%(name)s (%(email)s) a signalé un problème."

#, python-format
msgid "Comment : %(comment)s"
msgstr "Commentaire : %(comment)s"

#, python-format
msgid ""
"\n"
"Lat : %(lat)s / Lon : %(lng)s\n"
"http://www.openstreetmap.org/?mlat=%(lat)s&mlon=%(lng)s\n"
msgstr ""

msgid "Invalid geometry value."
<<<<<<< HEAD
msgstr ""
=======
msgstr "Géométrie invalide"
>>>>>>> 8064736b

msgid "Add a new report"
msgstr "Créer un signalement"<|MERGE_RESOLUTION|>--- conflicted
+++ resolved
@@ -3,19 +3,12 @@
 # This file is distributed under the same license as the PACKAGE package.
 # FIRST AUTHOR <EMAIL@ADDRESS>, YEAR.
 #
-<<<<<<< HEAD
-=======
 #, fuzzy
->>>>>>> 8064736b
 msgid ""
 msgstr ""
 "Project-Id-Version: PACKAGE VERSION\n"
 "Report-Msgid-Bugs-To: \n"
-<<<<<<< HEAD
-"POT-Creation-Date: 2013-10-03 17:09+0200\n"
-=======
 "POT-Creation-Date: 2014-06-12 23:09+0200\n"
->>>>>>> 8064736b
 "PO-Revision-Date: YEAR-MO-DA HO:MI+ZONE\n"
 "Last-Translator: FULL NAME <EMAIL@ADDRESS>\n"
 "Language-Team: LANGUAGE <LL@li.org>\n"
@@ -25,10 +18,7 @@
 "Content-Transfer-Encoding: 8bit\n"
 "Plural-Forms: nplurals=2; plural=(n > 1)\n"
 
-<<<<<<< HEAD
-=======
 #, python-brace-format
->>>>>>> 8064736b
 msgid "Feedback from {name} ({email})"
 msgstr "Signalement de {name} ({email})"
 
@@ -72,11 +62,7 @@
 msgstr ""
 
 msgid "Invalid geometry value."
-<<<<<<< HEAD
-msgstr ""
-=======
 msgstr "Géométrie invalide"
->>>>>>> 8064736b
 
 msgid "Add a new report"
 msgstr "Créer un signalement"