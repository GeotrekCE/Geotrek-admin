# SOME DESCRIPTIVE TITLE.
# Copyright (C) YEAR THE PACKAGE'S COPYRIGHT HOLDER
# This file is distributed under the same license as the PACKAGE package.
# FIRST AUTHOR <EMAIL@ADDRESS>, YEAR.
#
msgid ""
msgstr ""
"Project-Id-Version: PACKAGE VERSION\n"
"Report-Msgid-Bugs-To: \n"
"POT-Creation-Date: 2025-10-23 11:11+0200\n"
"PO-Revision-Date: 2025-10-22 09:00+0000\n"
"Last-Translator: Anonymous <noreply@weblate.org>\n"
"Language-Team: Italian <https://weblate.makina-corpus.net/projects/geotrek-admin/feedback/it/>\n"
"Language: it\n"
"MIME-Version: 1.0\n"
"Content-Type: text/plain; charset=UTF-8\n"
"Content-Transfer-Encoding: 8bit\n"
"Plural-Forms: nplurals=2; plural=n != 1;\n"
"X-Generator: Weblate 5.13.3\n"

msgid "Feedback"
msgstr ""

msgid "Creation year"
msgstr ""

msgid "Update year"
msgstr ""

msgid "Provider"
msgstr ""

msgid "Leave this field empty not to forward Report to Suricate"
msgstr ""

msgid "Message for sentinel"
msgstr ""

msgid "Predefined email"
msgstr ""

msgid "Message for supervisor"
msgstr ""

msgid "Message for new supervisor"
msgstr ""

msgid "Message for former supervisor"
msgstr ""

msgid "Message for administrators"
msgstr ""

msgid "Email"
msgstr ""

msgid "Comment"
msgstr ""

msgid "Activity"
msgstr ""

msgid "Category"
msgstr ""

msgid "Problem magnitude"
msgstr ""

msgid "Status"
msgstr ""

msgid "Location"
msgstr ""

msgid "Related trek"
msgstr ""

msgid "Creation date in Suricate"
msgstr ""

msgid "Identifier"
msgstr ""

msgid "Locked"
msgstr ""

msgid "Origin"
msgstr ""

msgid "Last updated in Suricate"
msgstr ""

msgid "Assigned handler"
msgstr ""

#. Translators: user (manager or handler) currently in charge of the report
msgid "Current user"
msgstr ""

msgid "Use timers"
msgstr ""

msgid "Launch timers to alert supervisor if report is not being treated on time"
msgstr ""

msgid "Synchronisation error"
msgstr ""

msgid "Synchronisation with Suricate is currently pending due to connection problems"
msgstr ""

msgid "Mail error"
msgstr ""

msgid "A notification email could not be sent. Please contact an administrator"
msgstr ""

msgid "Report"
msgstr ""

msgid "Reports"
msgstr ""

#, python-format
msgid "Feedback from %(email)s"
msgstr ""

msgid "New feedback"
msgstr ""

msgid "to"
msgstr ""

msgid "Follow-up message generated by Geotrek"
msgstr ""

msgid "New report to process"
msgstr ""

msgid "Report has been reassigned"
msgstr ""

msgid "Late report processing"
msgstr ""

msgid "Tag"
msgstr ""

msgid "Label"
msgstr ""

msgid "Paths"
msgstr ""

msgid "Treks"
msgstr ""

msgid "POIs"
msgstr ""

msgid "Services"
msgstr ""

msgid "Interventions"
msgstr ""

msgid "Suricate id"
msgstr ""

msgid "Activities"
msgstr ""

msgid "Categories"
msgstr ""

msgid "Identifiant"
msgstr ""

msgid "Color"
msgstr ""

msgid "Display in legend"
msgstr ""

msgid "Whether or not this status should be displayed in legend"
msgstr ""

msgid "Timer days"
msgstr ""

msgid "How many days to wait before sending an email alert to the assigned user for a report that has this status and enabled timers. 0 days disables the alerts"
msgstr ""

msgid "Suricate label"
msgstr ""

msgid "Problem magnitudes"
msgstr ""

msgid "Recipient"
msgstr ""

msgid "Message"
msgstr ""

msgid "Workflow Manager"
msgstr ""

msgid "Workflow Managers"
msgstr ""

msgid "A report must be solved"
msgstr ""

msgid "New reports from Suricate"
msgstr ""

msgid "Content"
msgstr ""

msgid "Predefined emails"
msgstr ""

msgid "Workflow District"
msgstr ""

msgid "Workflow Districts"
msgstr ""

msgid "You have been assigned a report on"
msgstr ""

msgid "Message from the manager"
msgstr ""

msgid "A report on"
msgstr ""

msgid "has to be marked as resolved, since the corresponding intervention was completed"
<<<<<<< HEAD
msgstr ""

msgid "Statuses"
msgstr ""

msgid "Legend"
=======
>>>>>>> 643f01aa
msgstr ""

msgid "A report's processing is late on"
msgstr ""

msgid "The corresponding intervention must be resolved."
msgstr ""

msgid "Report has had status"
msgstr ""

msgid "for"
msgstr ""

msgid "days."
msgstr ""

msgid "An intervention must be planned."
msgstr ""

<<<<<<< HEAD
msgid "Some data could not be forwarded to Suricate yet - Please come back later"
=======
msgid "You are no longer assigned to the report "
>>>>>>> 643f01aa
msgstr ""

#, python-format
msgid "%(email)s has sent a feedback."
msgstr ""

msgid "A new feedback has been sent."
msgstr ""

#, python-format
msgid "Comment : %(comment)s"
msgstr ""

msgid "Trek"
msgstr ""

msgid "Report origin"
msgstr ""

#, python-format
msgid ""
"\n"
"Lat : %(lat)s / Lon : %(lng)s\n"
"https://www.openstreetmap.org/?mlat=%(lat)s&mlon=%(lng)s\n"
msgstr ""

msgid "New reports have been imported from Suricate."
msgstr ""

msgid "Please consult your reports in"
msgstr ""

msgid "Statuses"
msgstr ""

msgid "Legend"
msgstr ""

msgid "Some data could not be forwarded to Suricate yet - Please come back later"
msgstr ""

msgid "Intervention"
msgstr ""

msgid "Add a new intervention"
msgstr ""

msgid "None"
msgstr ""

msgid "Districts"
msgstr ""

msgid "Cities"
msgstr ""

msgid "Messages"
msgstr ""

msgid "Text"
msgstr ""

msgid "Author"
msgstr ""

msgid "Date"
msgstr ""

msgid "Yes"
msgstr ""

msgid "No"
msgstr ""

msgid "Map"
msgstr ""

msgid "Data to import from Suricate"
msgstr ""<|MERGE_RESOLUTION|>--- conflicted
+++ resolved
@@ -237,15 +237,12 @@
 msgstr ""
 
 msgid "has to be marked as resolved, since the corresponding intervention was completed"
-<<<<<<< HEAD
 msgstr ""
 
 msgid "Statuses"
 msgstr ""
 
 msgid "Legend"
-=======
->>>>>>> 643f01aa
 msgstr ""
 
 msgid "A report's processing is late on"
@@ -266,11 +263,7 @@
 msgid "An intervention must be planned."
 msgstr ""
 
-<<<<<<< HEAD
 msgid "Some data could not be forwarded to Suricate yet - Please come back later"
-=======
-msgid "You are no longer assigned to the report "
->>>>>>> 643f01aa
 msgstr ""
 
 #, python-format
