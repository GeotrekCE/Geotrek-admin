# SOME DESCRIPTIVE TITLE.
# Copyright (C) YEAR THE PACKAGE'S COPYRIGHT HOLDER
# This file is distributed under the same license as the PACKAGE package.
# FIRST AUTHOR <EMAIL@ADDRESS>, YEAR.
#
#, fuzzy
msgid ""
msgstr ""
"Project-Id-Version: PACKAGE VERSION\n"
"Report-Msgid-Bugs-To: \n"
"POT-Creation-Date: 2025-10-03 10:00+0000\n"
"PO-Revision-Date: YEAR-MO-DA HO:MI+ZONE\n"
"Last-Translator: FULL NAME <EMAIL@ADDRESS>\n"
"Language-Team: LANGUAGE <LL@li.org>\n"
"Language: \n"
"MIME-Version: 1.0\n"
"Content-Type: text/plain; charset=UTF-8\n"
"Content-Transfer-Encoding: 8bit\n"
"Plural-Forms: nplurals=2; plural=(n != 1);\n"

msgid "Feedback"
msgstr ""

msgid "Creation year"
msgstr ""

msgid "Update year"
msgstr ""

msgid "Provider"
msgstr ""

msgid "Leave this field empty not to forward Report to Suricate"
msgstr ""

msgid "Message for sentinel"
msgstr ""

msgid "Predefined email"
msgstr ""

msgid "Message for supervisor"
msgstr ""

msgid "Message for new supervisor"
msgstr ""

msgid "Message for former supervisor"
msgstr ""

msgid "Message for administrators"
msgstr ""

msgid "Email"
msgstr ""

msgid "Comment"
msgstr ""

msgid "Activity"
msgstr ""

msgid "Category"
msgstr ""

msgid "Problem magnitude"
msgstr ""

msgid "Status"
msgstr ""

msgid "Location"
msgstr ""

msgid "Related trek"
msgstr ""

msgid "Creation date in Suricate"
msgstr ""

msgid "Identifier"
msgstr ""

msgid "Locked"
msgstr ""

msgid "Origin"
msgstr ""

msgid "Last updated in Suricate"
msgstr ""

msgid "Assigned handler"
msgstr ""

#. Translators: user (manager or handler) currently in charge of the report
msgid "Current user"
msgstr ""

msgid "Use timers"
msgstr ""

msgid "Launch timers to alert supervisor if report is not being treated on time"
msgstr ""

msgid "Synchronisation error"
msgstr ""

msgid "Synchronisation with Suricate is currently pending due to connection problems"
msgstr ""

msgid "Mail error"
msgstr ""

msgid "A notification email could not be sent. Please contact an administrator"
msgstr ""

msgid "Report"
msgstr ""

msgid "Reports"
msgstr ""

msgid "Add a new feedback"
msgstr ""

#, python-format
msgid "Feedback from %(email)s"
msgstr ""

msgid "New feedback"
msgstr ""

msgid "to"
msgstr ""

msgid "Follow-up message generated by Geotrek"
msgstr ""

msgid "New report to process"
msgstr ""

msgid "Report has been reassigned"
msgstr ""

msgid "Late report processing"
msgstr ""

msgid "Tag"
msgstr ""

msgid "Label"
msgstr ""

msgid "Paths"
msgstr ""

msgid "Treks"
msgstr ""

msgid "POIs"
msgstr ""

msgid "Services"
msgstr ""

msgid "Interventions"
msgstr ""

msgid "Suricate id"
msgstr ""

msgid "Activities"
msgstr ""

msgid "Categories"
msgstr ""

msgid "Identifiant"
msgstr ""

msgid "Color"
msgstr ""

msgid "Display in legend"
msgstr ""

msgid "Whether or not this status should be displayed in legend"
msgstr ""

msgid "Timer days"
msgstr ""

msgid "How many days to wait before sending an email alert to the assigned user for a report that has this status and enabled timers. 0 days disables the alerts"
msgstr ""

msgid "Suricate label"
msgstr ""

msgid "Problem magnitudes"
msgstr ""

msgid "Recipient"
msgstr ""

msgid "Message"
msgstr ""

msgid "Workflow Manager"
msgstr ""

msgid "Workflow Managers"
msgstr ""

msgid "A report must be solved"
msgstr ""

msgid "New reports from Suricate"
msgstr ""

msgid "Content"
msgstr ""

msgid "Predefined emails"
msgstr ""

msgid "Workflow District"
msgstr ""

msgid "Workflow Districts"
msgstr ""

msgid "You have been assigned a report on"
msgstr ""

msgid "Message from the manager"
msgstr ""

msgid "A report on"
msgstr ""

msgid "has to be marked as resolved, since the corresponding intervention was completed"
msgstr ""

msgid "Statuses"
msgstr ""

msgid "Legend"
msgstr ""

msgid "A report's processing is late on"
msgstr ""

msgid "The corresponding intervention must be resolved."
msgstr ""

msgid "Report has had status"
msgstr ""

msgid "for"
msgstr ""

msgid "days."
msgstr ""

msgid "An intervention must be planned."
msgstr ""

<<<<<<< HEAD
msgid "You are no longer assigned to the report "
msgstr ""

msgid ""
"Some data could not be forwarded to Suricate yet - Please come back later"
=======
msgid "Some data could not be forwarded to Suricate yet - Please come back later"
>>>>>>> 18650e44
msgstr ""

msgid "Intervention"
msgstr ""

msgid "Add a new intervention"
msgstr ""

msgid "None"
msgstr ""

msgid "Districts"
msgstr ""

msgid "Cities"
msgstr ""

msgid "Messages"
msgstr ""

msgid "Text"
msgstr ""

msgid "Author"
msgstr ""

msgid "Date"
msgstr ""

msgid "Yes"
msgstr ""

msgid "No"
msgstr ""

msgid "Map"
msgstr ""

#, python-format
msgid "%(email)s has sent a feedback."
msgstr ""

msgid "A new feedback has been sent."
msgstr ""

#, python-format
msgid "Comment : %(comment)s"
msgstr ""

msgid "Trek"
msgstr ""

msgid "Report origin"
msgstr ""

#, python-format
msgid ""
"\n"
"Lat : %(lat)s / Lon : %(lng)s\n"
"https://www.openstreetmap.org/?mlat=%(lat)s&mlon=%(lng)s\n"
msgstr ""

msgid "New reports have been imported from Suricate."
msgstr ""

msgid "Please consult your reports in"
msgstr ""

msgid "Data to import from Suricate"
msgstr ""<|MERGE_RESOLUTION|>--- conflicted
+++ resolved
@@ -266,15 +266,10 @@
 msgid "An intervention must be planned."
 msgstr ""
 
-<<<<<<< HEAD
 msgid "You are no longer assigned to the report "
 msgstr ""
 
-msgid ""
-"Some data could not be forwarded to Suricate yet - Please come back later"
-=======
 msgid "Some data could not be forwarded to Suricate yet - Please come back later"
->>>>>>> 18650e44
 msgstr ""
 
 msgid "Intervention"
