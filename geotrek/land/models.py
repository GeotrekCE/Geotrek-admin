from django.contrib.gis.db import models
from django.utils.translation import ugettext_lazy as _

from mapentity.models import MapEntityMixin

from geotrek.authent.models import StructureOrNoneRelated
from geotrek.core.models import Topology, Path
from geotrek.common.models import Organism
from geotrek.maintenance.models import Intervention, Project


class PhysicalType(StructureOrNoneRelated):
    name = models.CharField(max_length=128, verbose_name=_("Name"), db_column='nom')

    class Meta:
        db_table = 'f_b_nature'
        verbose_name = _("Physical type")
        verbose_name_plural = _("Physical types")
        ordering = ['name']

    def __str__(self):
        if self.structure:
            return "{} ({})".format(self.name, self.structure.name)
        return self.name


class PhysicalEdge(MapEntityMixin, Topology):
    topo_object = models.OneToOneField(Topology, parent_link=True,
                                       db_column='evenement')
    physical_type = models.ForeignKey(PhysicalType, verbose_name=_("Physical type"),
                                      db_column='type')
    eid = models.CharField(verbose_name=_(u"External id"), max_length=1024, blank=True, null=True,
                           db_column='id_externe')
    # Override default manager
    objects = Topology.get_manager_cls(models.GeoManager)()

    class Meta:
        db_table = 'f_t_nature'
        verbose_name = _("Physical edge")
        verbose_name_plural = _("Physical edges")

    def __str__(self):
        return _("Physical edge") + ": %s" % self.physical_type

    @property
    def color_index(self):
        return self.physical_type_id

    @property
    def name(self):
        return self.physical_type_csv_display

    @property
    def physical_type_display(self):
        return '<a data-pk="%s" href="%s" >%s</a>' % (
            self.pk,
            self.get_detail_url(),
            self.physical_type
        )

    @property
    def physical_type_csv_display(self):
        return str(self.physical_type)

    @classmethod
    def path_physicals(cls, path):
        return cls.objects.existing().select_related('physical_type').filter(aggregations__path=path).distinct('pk')

    @classmethod
    def topology_physicals(cls, topology):
        return cls.overlapping(topology).select_related('physical_type')


Path.add_property('physical_edges', PhysicalEdge.path_physicals, _("Physical edges"))
Topology.add_property('physical_edges', PhysicalEdge.topology_physicals, _("Physical edges"))
Intervention.add_property(
    'physical_edges', lambda self: self.topology.physical_edges if self.topology else [], _("Physical edges")
)
Project.add_property('physical_edges', lambda self: self.edges_by_attr('physical_edges'), _("Physical edges"))


class LandType(StructureOrNoneRelated):
    name = models.CharField(max_length=128, db_column='foncier', verbose_name=_("Name"))
    right_of_way = models.BooleanField(default=False, db_column='droit_de_passage', verbose_name=_("Right of way"))

    class Meta:
        db_table = 'f_b_foncier'
        verbose_name = _("Land type")
        verbose_name_plural = _("Land types")
        ordering = ['name']

    def __str__(self):
        if self.structure:
            return "{} ({})".format(self.name, self.structure.name)
        return self.name


class LandEdge(MapEntityMixin, Topology):
    topo_object = models.OneToOneField(Topology, parent_link=True,
                                       db_column='evenement')
<<<<<<< HEAD
    land_type = models.ForeignKey(LandType, verbose_name=_("Land type"), db_column='type')
    owner = models.TextField(verbose_name=_("Owner"), db_column='proprietaire', blank=True)
    agreement = models.BooleanField(verbose_name=_("Agreement"), db_column='convention', default=False)
=======
    land_type = models.ForeignKey(LandType, verbose_name=_(u"Land type"), db_column='type')
    owner = models.TextField(verbose_name=_(u"Owner"), db_column='proprietaire', blank=True)
    agreement = models.BooleanField(verbose_name=_(u"Agreement"), db_column='convention', default=False)
    eid = models.CharField(verbose_name=_(u"External id"), max_length=1024, blank=True, null=True,
                           db_column='id_externe')
>>>>>>> d21b6bf6

    # Override default manager
    objects = Topology.get_manager_cls(models.GeoManager)()

    class Meta:
        db_table = 'f_t_foncier'
        verbose_name = _("Land edge")
        verbose_name_plural = _("Land edges")

    def __str__(self):
        return _("Land edge") + ": %s" % self.land_type

    @property
    def color_index(self):
        return self.land_type_id

    @property
    def name(self):
        return self.land_type_csv_display

    @property
    def land_type_display(self):
        return '<a data-pk="%s" href="%s" >%s</a>' % (
            self.pk,
            self.get_detail_url(),
            self.land_type
        )

    @property
    def land_type_csv_display(self):
        return str(self.land_type)

    @classmethod
    def path_lands(cls, path):
        return cls.objects.existing().select_related('land_type').filter(aggregations__path=path).distinct('pk')

    @classmethod
    def topology_lands(cls, topology):
        return cls.overlapping(topology).select_related('land_type')


Path.add_property('land_edges', LandEdge.path_lands, _("Land edges"))
Topology.add_property('land_edges', LandEdge.topology_lands, _("Land edges"))
Intervention.add_property('land_edges', lambda self: self.topology.land_edges if self.topology else [], _("Land edges"))
Project.add_property('land_edges', lambda self: self.edges_by_attr('land_edges'), _("Land edges"))


class CompetenceEdge(MapEntityMixin, Topology):
    topo_object = models.OneToOneField(Topology, parent_link=True,
                                       db_column='evenement')
<<<<<<< HEAD
    organization = models.ForeignKey(Organism, verbose_name=_("Organism"), db_column='organisme')
=======
    organization = models.ForeignKey(Organism, verbose_name=_(u"Organism"), db_column='organisme')
    eid = models.CharField(verbose_name=_(u"External id"), max_length=1024, blank=True, null=True,
                           db_column='id_externe')
>>>>>>> d21b6bf6

    # Override default manager
    objects = Topology.get_manager_cls(models.GeoManager)()

    class Meta:
        db_table = 'f_t_competence'
        verbose_name = _("Competence edge")
        verbose_name_plural = _("Competence edges")

    def __str__(self):
        return _("Competence edge") + ": %s" % self.organization

    @property
    def color_index(self):
        return self.organization_id

    @property
    def name(self):
        return self.organization_csv_display

    @property
    def organization_display(self):
        return '<a data-pk="%s" href="%s" >%s</a>' % (
            self.pk,
            self.get_detail_url(),
            self.organization
        )

    @property
    def organization_csv_display(self):
        return str(self.organization)

    @classmethod
    def path_competences(cls, path):
        return cls.objects.existing().select_related('organization').filter(aggregations__path=path).distinct('pk')

    @classmethod
    def topology_competences(cls, topology):
        return cls.overlapping(Topology.objects.get(pk=topology.pk)).select_related('organization')


Path.add_property('competence_edges', CompetenceEdge.path_competences, _("Competence edges"))
Topology.add_property('competence_edges', CompetenceEdge.topology_competences, _("Competence edges"))
Intervention.add_property(
    'competence_edges', lambda self: self.topology.competence_edges if self.topology else [], _("Competence edges")
)
Project.add_property('competence_edges', lambda self: self.edges_by_attr('competence_edges'), _("Competence edges"))


class WorkManagementEdge(MapEntityMixin, Topology):
    topo_object = models.OneToOneField(Topology, parent_link=True,
                                       db_column='evenement')
<<<<<<< HEAD
    organization = models.ForeignKey(Organism, verbose_name=_("Organism"), db_column='organisme')
=======
    organization = models.ForeignKey(Organism, verbose_name=_(u"Organism"), db_column='organisme')
    eid = models.CharField(verbose_name=_(u"External id"), max_length=1024, blank=True, null=True,
                           db_column='id_externe')
>>>>>>> d21b6bf6

    # Override default manager
    objects = Topology.get_manager_cls(models.GeoManager)()

    class Meta:
        db_table = 'f_t_gestion_travaux'
        verbose_name = _("Work management edge")
        verbose_name_plural = _("Work management edges")

    def __str__(self):
        return _("Work management edge") + ": %s" % self.organization

    @property
    def color_index(self):
        return self.organization_id

    @property
    def name(self):
        return self.organization_csv_display

    @property
    def organization_display(self):
        return '<a data-pk="%s" href="%s" >%s</a>' % (
            self.pk,
            self.get_detail_url(),
            self.organization
        )

    @property
    def organization_csv_display(self):
        return str(self.organization)

    @classmethod
    def path_works(cls, path):
        return cls.objects.existing().select_related('organization').filter(aggregations__path=path).distinct('pk')

    @classmethod
    def topology_works(cls, topology):
        return cls.overlapping(topology).select_related('organization')


Path.add_property('work_edges', WorkManagementEdge.path_works, _("Work management edges"))
Topology.add_property('work_edges', WorkManagementEdge.topology_works, _("Work management edges"))
Intervention.add_property(
    'work_edges', lambda self: self.topology.work_edges if self.topology else [], _("Work management edges")
)
Project.add_property('work_edges', lambda self: self.edges_by_attr('work_edges'), _("Work management edges"))


class SignageManagementEdge(MapEntityMixin, Topology):
    topo_object = models.OneToOneField(Topology, parent_link=True,
                                       db_column='evenement')
<<<<<<< HEAD
    organization = models.ForeignKey(Organism, verbose_name=_("Organism"), db_column='organisme')
=======
    organization = models.ForeignKey(Organism, verbose_name=_(u"Organism"), db_column='organisme')
    eid = models.CharField(verbose_name=_(u"External id"), max_length=1024, blank=True, null=True,
                           db_column='id_externe')
>>>>>>> d21b6bf6

    # Override default manager
    objects = Topology.get_manager_cls(models.GeoManager)()

    class Meta:
        db_table = 'f_t_gestion_signaletique'
        verbose_name = _("Signage management edge")
        verbose_name_plural = _("Signage management edges")

    def __str__(self):
        return _("Signage management edge") + ": %s" % self.organization

    @property
    def color_index(self):
        return self.organization_id

    @property
    def name(self):
        return self.organization_csv_display

    @property
    def organization_display(self):
        return '<a data-pk="%s" href="%s" >%s</a>' % (
            self.pk,
            self.get_detail_url(),
            self.organization
        )

    @property
    def organization_csv_display(self):
        return str(self.organization)

    @classmethod
    def path_signages(cls, path):
        return cls.objects.existing().select_related('organization').filter(aggregations__path=path).distinct('pk')

    @classmethod
    def topology_signages(cls, topology):
        return cls.overlapping(topology).select_related('organization')


Path.add_property('signage_edges', SignageManagementEdge.path_signages, _("Signage management edges"))
Topology.add_property('signage_edges', SignageManagementEdge.topology_signages, _("Signage management edges"))
Intervention.add_property(
    'signage_edges', lambda self: self.topology.signage_edges if self.topology else [], _("Signage management edges")
)
Project.add_property('signage_edges', lambda self: self.edges_by_attr('signage_edges'), _("Signage management edges"))<|MERGE_RESOLUTION|>--- conflicted
+++ resolved
@@ -98,17 +98,11 @@
 class LandEdge(MapEntityMixin, Topology):
     topo_object = models.OneToOneField(Topology, parent_link=True,
                                        db_column='evenement')
-<<<<<<< HEAD
     land_type = models.ForeignKey(LandType, verbose_name=_("Land type"), db_column='type')
     owner = models.TextField(verbose_name=_("Owner"), db_column='proprietaire', blank=True)
     agreement = models.BooleanField(verbose_name=_("Agreement"), db_column='convention', default=False)
-=======
-    land_type = models.ForeignKey(LandType, verbose_name=_(u"Land type"), db_column='type')
-    owner = models.TextField(verbose_name=_(u"Owner"), db_column='proprietaire', blank=True)
-    agreement = models.BooleanField(verbose_name=_(u"Agreement"), db_column='convention', default=False)
-    eid = models.CharField(verbose_name=_(u"External id"), max_length=1024, blank=True, null=True,
-                           db_column='id_externe')
->>>>>>> d21b6bf6
+    eid = models.CharField(verbose_name=_("External id"), max_length=1024, blank=True, null=True,
+                           db_column='id_externe')
 
     # Override default manager
     objects = Topology.get_manager_cls(models.GeoManager)()
@@ -159,13 +153,9 @@
 class CompetenceEdge(MapEntityMixin, Topology):
     topo_object = models.OneToOneField(Topology, parent_link=True,
                                        db_column='evenement')
-<<<<<<< HEAD
     organization = models.ForeignKey(Organism, verbose_name=_("Organism"), db_column='organisme')
-=======
-    organization = models.ForeignKey(Organism, verbose_name=_(u"Organism"), db_column='organisme')
-    eid = models.CharField(verbose_name=_(u"External id"), max_length=1024, blank=True, null=True,
-                           db_column='id_externe')
->>>>>>> d21b6bf6
+    eid = models.CharField(verbose_name=_("External id"), max_length=1024, blank=True, null=True,
+                           db_column='id_externe')
 
     # Override default manager
     objects = Topology.get_manager_cls(models.GeoManager)()
@@ -218,13 +208,9 @@
 class WorkManagementEdge(MapEntityMixin, Topology):
     topo_object = models.OneToOneField(Topology, parent_link=True,
                                        db_column='evenement')
-<<<<<<< HEAD
     organization = models.ForeignKey(Organism, verbose_name=_("Organism"), db_column='organisme')
-=======
-    organization = models.ForeignKey(Organism, verbose_name=_(u"Organism"), db_column='organisme')
-    eid = models.CharField(verbose_name=_(u"External id"), max_length=1024, blank=True, null=True,
-                           db_column='id_externe')
->>>>>>> d21b6bf6
+    eid = models.CharField(verbose_name=_("External id"), max_length=1024, blank=True, null=True,
+                           db_column='id_externe')
 
     # Override default manager
     objects = Topology.get_manager_cls(models.GeoManager)()
@@ -277,13 +263,9 @@
 class SignageManagementEdge(MapEntityMixin, Topology):
     topo_object = models.OneToOneField(Topology, parent_link=True,
                                        db_column='evenement')
-<<<<<<< HEAD
     organization = models.ForeignKey(Organism, verbose_name=_("Organism"), db_column='organisme')
-=======
-    organization = models.ForeignKey(Organism, verbose_name=_(u"Organism"), db_column='organisme')
-    eid = models.CharField(verbose_name=_(u"External id"), max_length=1024, blank=True, null=True,
-                           db_column='id_externe')
->>>>>>> d21b6bf6
+    eid = models.CharField(verbose_name=_("External id"), max_length=1024, blank=True, null=True,
+                           db_column='id_externe')
 
     # Override default manager
     objects = Topology.get_manager_cls(models.GeoManager)()
