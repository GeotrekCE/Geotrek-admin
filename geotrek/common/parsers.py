--- conflicted
+++ resolved
@@ -555,26 +555,10 @@
                     break
             if found:
                 continue
-<<<<<<< HEAD
-            if url[:6] == 'ftp://':
-                try:
-                    response = urllib2.urlopen(url)
-                except:
-                    self.add_warning(_(u"Failed to download '{url}'").format(url=url))
-                    continue
-                f = ContentFile(response.read())
-            else:
-                response = requests.get(url)
-                if response.status_code != requests.codes.ok:
-                    self.add_warning(_(u"Failed to download '{url}'").format(url=url))
-                    continue
-                f = ContentFile(response.content)
-=======
             content = self.download_attachment(url)
             if content is None:
                 continue
             f = ContentFile(content)
->>>>>>> 248d7499
             attachment = Attachment()
             attachment.content_object = self.obj
             attachment.attachment_file.save(name, f, save=False)
