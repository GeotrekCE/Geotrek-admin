--- conflicted
+++ resolved
@@ -63,64 +63,34 @@
         return self.get_object().get_document_public_url()
 
 
-<<<<<<< HEAD
 class DocumentPublicBase(PublicOrReadPermMixin, mapentity_views.MapEntityDocument):
-=======
-if app_settings['MAPENTITY_WEASYPRINT']:
-    class DocumentPublic(PublicOrReadPermMixin, mapentity_views.MapEntityDocument):
->>>>>>> 513d0e4c
         template_name_suffix = "_public"
 
         # Override view_permission_required
         def dispatch(self, *args, **kwargs):
-<<<<<<< HEAD
             return super(mapentity_views.MapEntityDocumentBase, self).dispatch(*args, **kwargs)
 
         def get_context_data(self, **kwargs):
             context = super(DocumentPublicBase, self).get_context_data(**kwargs)
-=======
-            return super(mapentity_views.MapEntityDocument, self).dispatch(*args, **kwargs)
-
-        def get_context_data(self, **kwargs):
-            context = super(DocumentPublic, self).get_context_data(**kwargs)
->>>>>>> 513d0e4c
             modelname = self.get_model()._meta.object_name.lower()
             context['mapimage_ratio'] = settings.EXPORT_MAP_IMAGE_SIZE[modelname]
             return context
 
-<<<<<<< HEAD
-
 class DocumentPublicOdt(DocumentPublicBase):
     with_html_attributes = False
-=======
-else:
-    class DocumentPublic(PublicOrReadPermMixin, mapentity_views.MapEntityDocument):
-        template_name_suffix = "_public"
-        with_html_attributes = False
->>>>>>> 513d0e4c
 
-        # Override view_permission_required
-        def dispatch(self, *args, **kwargs):
-            return super(mapentity_views.MapEntityDocument, self).dispatch(*args, **kwargs)
-
-        def get_context_data(self, **kwargs):
-            context = super(DocumentPublic, self).get_context_data(**kwargs)
-            modelname = self.get_model()._meta.object_name.lower()
-            context['mapimage_ratio'] = settings.EXPORT_MAP_IMAGE_SIZE[modelname]
-            return context
-
-        def render_to_response(self, context, **response_kwargs):
-            # Use attachment that overrides document print, if any.
-            # And return it as response
-            try:
-                overriden = self.object.get_attachment_print()
-                response = HttpResponse(mimetype='application/vnd.oasis.opendocument.text')
-                with open(overriden, 'rb') as f:
-                    response.write(f.read())
-                return response
-            except ObjectDoesNotExist:
-                pass
-            return super(DocumentPublic, self).render_to_response(context, **response_kwargs)
+    def render_to_response(self, context, **response_kwargs):
+        # Use attachment that overrides document print, if any.
+        # And return it as response
+        try:
+            overriden = self.object.get_attachment_print()
+            response = HttpResponse(mimetype='application/vnd.oasis.opendocument.text')
+            with open(overriden, 'rb') as f:
+                response.write(f.read())
+            return response
+        except ObjectDoesNotExist:
+            pass
+        return super(DocumentPublicOdt, self).render_to_response(context, **response_kwargs)
 
 
 if app_settings['MAPENTITY_WEASYPRINT']:
