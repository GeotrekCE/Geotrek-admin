# -*- encoding: utf-8 -*-
<<<<<<< HEAD
=======

>>>>>>> bea5fa97
from django.core.exceptions import ImproperlyConfigured
from django.test import TestCase

from geotrek.common.utils.signals import check_srid_has_meter_unit


class StartupCheckTest(TestCase):
    def test_error_is_raised_if_srid_is_not_meters(self):
        if hasattr(check_srid_has_meter_unit, '_checked'):
            delattr(check_srid_has_meter_unit, '_checked')
        with self.settings(SRID=4326):
            self.assertRaises(ImproperlyConfigured, check_srid_has_meter_unit)

    def test_error_is_not_raised_if_srid_is_meters(self):
        if hasattr(check_srid_has_meter_unit, '_checked'):
            delattr(check_srid_has_meter_unit, '_checked')
        with self.settings(SRID=2154):
<<<<<<< HEAD
            check_srid_has_meter_unit()
=======
            self.assertRaises(check_srid_has_meter_unit)
>>>>>>> bea5fa97
<|MERGE_RESOLUTION|>--- conflicted
+++ resolved
@@ -1,8 +1,5 @@
 # -*- encoding: utf-8 -*-
-<<<<<<< HEAD
-=======
 
->>>>>>> bea5fa97
 from django.core.exceptions import ImproperlyConfigured
 from django.test import TestCase
 
@@ -20,8 +17,4 @@
         if hasattr(check_srid_has_meter_unit, '_checked'):
             delattr(check_srid_has_meter_unit, '_checked')
         with self.settings(SRID=2154):
-<<<<<<< HEAD
-            check_srid_has_meter_unit()
-=======
-            self.assertRaises(check_srid_has_meter_unit)
->>>>>>> bea5fa97
+            self.assertRaises(check_srid_has_meter_unit)