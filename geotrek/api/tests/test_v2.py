--- conflicted
+++ resolved
@@ -163,11 +163,7 @@
 SENSITIVE_AREA_PROPERTIES_JSON_STRUCTURE = sorted([
     'id', 'contact', 'create_datetime', 'description', 'elevation', 'geometry',
     'info_url', 'kml_url', 'name', 'period', 'practices', 'provider', 'published', 'species_id',
-<<<<<<< HEAD
-    'structure', 'update_datetime', 'url', 'public_url',
-=======
-    'structure', 'update_datetime', 'url', 'attachments'
->>>>>>> d72a2d34
+    'structure', 'update_datetime', 'url', 'public_url', 'attachments'
 ])
 
 SENSITIVE_AREA_SPECIES_PROPERTIES_JSON_STRUCTURE = sorted([
