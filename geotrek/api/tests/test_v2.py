import datetime
import json
from unittest import skipIf

from dateutil.relativedelta import relativedelta
from django.conf import settings
from django.contrib.gis.geos import (LineString, MultiLineString, MultiPoint,
                                     Point, Polygon)
from django.contrib.gis.geos.collections import GeometryCollection
from django.db import connection
from django.test.testcases import TestCase
from django.test.utils import override_settings
from django.urls import reverse
from django.utils import timezone
from freezegun.api import freeze_time
from mapentity.tests.factories import SuperUserFactory
from rest_framework.test import APITestCase

from geotrek import __version__
from geotrek.authent import models as authent_models
from geotrek.authent.tests import factories as authent_factory
from geotrek.common import models as common_models
from geotrek.common.tests import factories as common_factory
from geotrek.common.utils.testdata import (get_dummy_uploaded_document,
                                           get_dummy_uploaded_file,
                                           get_dummy_uploaded_image)
from geotrek.core import models as path_models
from geotrek.core.tests import factories as core_factory
from geotrek.feedback.tests import factories as feedback_factory
from geotrek.flatpages.tests import factories as flatpages_factory
from geotrek.infrastructure import models as infrastructure_models
from geotrek.infrastructure.tests import factories as infrastructure_factory
from geotrek.outdoor import models as outdoor_models
from geotrek.outdoor.tests import factories as outdoor_factory
from geotrek.sensitivity import models as sensitivity_models
from geotrek.sensitivity.tests import factories as sensitivity_factory
from geotrek.signage import models as signage_models
from geotrek.signage.tests import factories as signage_factory
from geotrek.tourism import models as tourism_models
from geotrek.tourism.tests import factories as tourism_factory
from geotrek.trekking import models as trek_models
from geotrek.trekking.tests import factories as trek_factory
from geotrek.trekking.tests.factories import PracticeFactory
from geotrek.zoning import models as zoning_models
from geotrek.zoning.tests import factories as zoning_factory

PAGINATED_JSON_STRUCTURE = sorted([
    'count', 'next', 'previous', 'results',
])

PAGINATED_GEOJSON_STRUCTURE = sorted([
    'count', 'next', 'previous', 'features', 'type'
])

GEOJSON_STRUCTURE = sorted([
    'geometry',
    'type',
    'bbox',
    'properties'
])

TREK_PROPERTIES_GEOJSON_STRUCTURE = sorted([
    'id', 'access', 'accessibilities', 'accessibility_advice', 'accessibility_covering',
    'accessibility_exposure', 'accessibility_level', 'accessibility_signage', 'accessibility_slope',
    'accessibility_width', 'advice', 'advised_parking', 'altimetric_profile', 'ambiance', 'arrival', 'ascent',
    'attachments', 'attachments_accessibility', 'children', 'cities', 'create_datetime', 'departure', 'departure_geom',
    'descent', 'description', 'description_teaser', 'difficulty', 'departure_city',
    'disabled_infrastructure', 'duration', 'elevation_area_url', 'elevation_svg_url', 'gear',
    'external_id', 'gpx', 'information_desks', 'kml', 'labels', 'length_2d',
    'length_3d', 'max_elevation', 'min_elevation', 'name', 'networks',
    'next', 'parents', 'parking_location', 'pdf', 'points_reference',
    'portal', 'practice', 'previous', 'public_transport', 'provider', 'published', 'ratings', 'ratings_description',
    'reservation_system', 'reservation_id', 'route', 'second_external_id', 'source', 'structure',
    'themes', 'update_datetime', 'url', 'uuid', 'view_points', 'web_links'
])

PATH_PROPERTIES_GEOJSON_STRUCTURE = sorted(['comments', 'length_2d', 'length_3d', 'name', 'provider', 'url', 'uuid'])

TOUR_PROPERTIES_GEOJSON_STRUCTURE = sorted(TREK_PROPERTIES_GEOJSON_STRUCTURE + ['count_children', 'steps'])

POI_PROPERTIES_GEOJSON_STRUCTURE = sorted([
    'id', 'create_datetime', 'description', 'external_id',
    'name', 'attachments', 'published', 'provider', 'type', 'type_label', 'type_pictogram',
    'update_datetime', 'url', 'uuid', 'view_points'
])

LABEL_ACCESSIBILITY_DETAIL_JSON_STRUCTURE = sorted([
    'id', 'label', 'pictogram'
])

TOURISTIC_CONTENT_CATEGORY_DETAIL_JSON_STRUCTURE = sorted([
    'id', 'label', 'order', 'pictogram', 'types'
])

TOURISTIC_CONTENT_DETAIL_JSON_STRUCTURE = sorted([
    'accessibility', 'approved', 'attachments', 'category', 'cities', 'contact', 'create_datetime', 'description',
    'description_teaser', 'departure_city', 'email', 'external_id', 'geometry', 'id', 'label_accessibility', 'name', 'pdf',
    'portal', 'practical_info', 'provider', 'published', 'reservation_id', 'reservation_system',
    'source', 'structure', 'themes', 'types', 'update_datetime', 'url', 'uuid', 'website',
])

CITY_PROPERTIES_JSON_STRUCTURE = sorted([
    'id', 'geometry', 'name', 'published'
])

DISTRICT_PROPERTIES_JSON_STRUCTURE = sorted([
    'id', 'geometry', 'name', 'published'
])

ROUTE_PROPERTIES_JSON_STRUCTURE = sorted([
    'id', 'route', 'pictogram'
])

THEME_PROPERTIES_JSON_STRUCTURE = sorted([
    'id', 'label', 'pictogram'
])

ACCESSIBILITY_PROPERTIES_JSON_STRUCTURE = sorted([
    'id', 'name', 'pictogram'
])

ACCESSIBILITY_LEVEL_PROPERTIES_JSON_STRUCTURE = sorted([
    'id', 'name'
])

TARGET_PORTAL_PROPERTIES_JSON_STRUCTURE = sorted([
    'id', 'name', 'website', 'title', 'description', 'facebook_id', 'facebook_image_url', 'facebook_image_height', 'facebook_image_width'
])

STRUCTURE_PROPERTIES_JSON_STRUCTURE = sorted(['id', 'name'])

TREK_LABEL_PROPERTIES_JSON_STRUCTURE = sorted(['id', 'advice', 'filter', 'name', 'pictogram'])

FILETYPE_PROPERTIES_JSON_STRUCTURE = sorted(['id', 'structure', 'type'])

INFORMATION_DESK_TYPE_PROPERTIES_JSON_STRUCTURE = sorted([
    'id', 'label', 'pictogram'
])

INFORMATION_DESK_PROPERTIES_JSON_STRUCTURE = sorted([
    'id', 'accessibility', 'description', 'email', 'label_accessibility', 'latitude', 'longitude',
    'municipality', 'name', 'phone', 'photo_url', 'provider', 'uuid',
    'postal_code', 'street', 'type', 'website'
])

SOURCE_PROPERTIES_JSON_STRUCTURE = sorted(['id', 'name', 'pictogram', 'website'])

RESERVATION_SYSTEM_PROPERTIES_JSON_STRUCTURE = sorted(['name', 'id'])

SITE_PROPERTIES_JSON_STRUCTURE = sorted([
    'accessibility', 'advice', 'ambiance', 'attachments', 'children', 'cities', 'courses', 'description', 'description_teaser', 'eid',
    'geometry', 'id', 'information_desks', 'labels', 'managers', 'name', 'orientation', 'parent', 'period', 'portal',
    'practice', 'provider', 'pdf', 'ratings', 'sector', 'source', 'structure', 'themes', 'type', 'url', 'uuid',
    'view_points', 'wind', 'web_links'
])

OUTDOORPRACTICE_PROPERTIES_JSON_STRUCTURE = sorted(['id', 'name', 'sector', 'pictogram'])

OUTDOOR_SECTOR_PROPERTIES_JSON_STRUCTURE = sorted(['id', 'name'])

SITETYPE_PROPERTIES_JSON_STRUCTURE = sorted(['id', 'name', 'practice'])

SENSITIVE_AREA_PROPERTIES_JSON_STRUCTURE = sorted([
    'id', 'contact', 'create_datetime', 'description', 'elevation', 'geometry',
<<<<<<< HEAD
    'info_url', 'kml_url', 'openair_url', 'name', 'period', 'practices', 'provider', 'published', 
    'species_id','structure', 'update_datetime', 'url'
=======
    'info_url', 'kml_url', 'name', 'period', 'practices', 'provider', 'published', 'species_id',
    'structure', 'update_datetime', 'url', 'attachments'
>>>>>>> d72a2d34
])

SENSITIVE_AREA_SPECIES_PROPERTIES_JSON_STRUCTURE = sorted([
    'id', 'name', 'period01', 'period02', 'period03',
    'period04', 'period05', 'period06', 'period07',
    'period08', 'period09', 'period10', 'period11',
    'period12', 'practices', 'radius', 'url'
])

COURSE_PROPERTIES_JSON_STRUCTURE = sorted([
    'accessibility', 'advice', 'cities', 'description', 'eid', 'equipment', 'geometry', 'height', 'id',
    'length', 'name', 'ratings', 'ratings_description', 'sites', 'structure',
    'type', 'url', 'attachments', 'max_elevation', 'min_elevation', 'parents', 'provider',
    'pdf', 'points_reference', 'children', 'duration', 'gear', 'uuid'
])

COURSETYPE_PROPERTIES_JSON_STRUCTURE = sorted(['id', 'name', 'practice'])

ORGANISM_PROPERTIES_JSON_STRUCTURE = sorted(['id', 'name'])

SERVICE_DETAIL_JSON_STRUCTURE = sorted([
    'id', 'eid', 'geometry', 'provider', 'structure', 'type', 'uuid'
])

SERVICE_TYPE_DETAIL_JSON_STRUCTURE = sorted([
    'id', 'name', 'practices', 'pictogram'
])

INFRASTRUCTURE_DETAIL_JSON_STRUCTURE = sorted([
    'id', 'accessibility', 'attachments', 'condition', 'description', 'eid', 'geometry',
    'implantation_year', 'maintenance_difficulty', 'name', 'provider', 'structure',
    'type', 'usage_difficulty', 'uuid'
])

INFRASTRUCTURE_TYPE_DETAIL_JSON_STRUCTURE = sorted([
    'id', 'label', 'pictogram', 'structure', 'type'
])

INFRASTRUCTURE_CONDITION_DETAIL_JSON_STRUCTURE = sorted([
    'id', 'label', 'structure'
])

INFRASTRUCTURE_USAGE_DIFFICULTY_DETAIL_JSON_STRUCTURE = sorted([
    'id', 'label', 'structure'
])

INFRASTRUCTURE_MAINTENANCE_DIFFICULTY_DETAIL_JSON_STRUCTURE = sorted([
    'id', 'label', 'structure'
])

TOURISTIC_EVENT_DETAIL_JSON_STRUCTURE = sorted([
    'id', 'accessibility', 'approved', 'attachments', 'begin_date', 'bookable', 'booking', 'cities', 'contact', 'create_datetime',
    'description', 'description_teaser', 'duration', 'email', 'end_date', 'external_id', 'geometry',
    'meeting_point', 'start_time', 'meeting_time', 'end_time', 'name', 'organizer', 'capacity', 'pdf', 'place', 'portal',
    'practical_info', 'provider', 'published', 'source', 'speaker', 'structure', 'target_audience', 'themes',
    'type', 'update_datetime', 'url', 'uuid', 'website', 'cancelled', 'cancellation_reason', 'participant_number'
])

TOURISTIC_EVENT_PLACE_DETAIL_JSON_STRUCTURE = sorted([
    'id', 'name', 'geometry'
])

TOURISTIC_EVENT_TYPE_DETAIL_JSON_STRUCTURE = sorted([
    'id', 'pictogram', 'type'
])

SIGNAGE_DETAIL_JSON_STRUCTURE = sorted([
    'id', 'attachments', 'blades', 'code', 'condition', 'description', 'eid',
    'geometry', 'implantation_year', 'name', 'printed_elevation', 'sealing',
    'provider', 'structure', 'type', 'uuid'
])

SIGNAGE_TYPE_DETAIL_JSON_STRUCTURE = sorted([
    'id', 'label', 'pictogram', 'structure'
])

SIGNAGE_BLADE_COLOR_DETAIL_JSON_STRUCTURE = sorted([
    'id', 'label'
])

SIGNAGE_DIRECTION_DETAIL_JSON_STRUCTURE = sorted([
    'id', 'label'
])

SIGNAGE_SEALING_DETAIL_JSON_STRUCTURE = sorted([
    'id', 'label', 'structure'
])

SIGNAGE_BLADE_TYPE_DETAIL_JSON_STRUCTURE = sorted([
    'id', 'label', 'structure'
])

HDVIEWPOINT_DETAIL_JSON_STRUCTURE = sorted([
    'id', 'annotations', 'author', 'create_datetime', 'geometry', 'legend',
    'license', 'picture_tiles_url', 'poi', 'site', 'title', 'trek', 'thumbnail_url', 'update_datetime', 'uuid'
])


class BaseApiTest(TestCase):
    """ Base TestCase for all API profiles """

    @classmethod
    def setUpTestData(cls):
        cls.nb_treks = 15
        cls.organism = common_factory.OrganismFactory.create()
        cls.theme = common_factory.ThemeFactory.create()
        cls.network = trek_factory.TrekNetworkFactory.create()
        cls.rating = trek_factory.RatingFactory()
        cls.rating2 = trek_factory.RatingFactory()
        cls.label = common_factory.LabelFactory(id=23)
        cls.path = core_factory.PathFactory.create(geom=LineString((0, 0), (0, 10)))
        if settings.TREKKING_TOPOLOGY_ENABLED:
            cls.treks = trek_factory.TrekWithPOIsFactory.create_batch(cls.nb_treks, paths=[(cls.path, 0, 1)],
                                                                      geom=cls.path.geom)
        else:
            cls.treks = trek_factory.TrekFactory.create_batch(cls.nb_treks, geom=cls.path.geom)
            trek_factory.POIFactory.create_batch(cls.nb_treks, geom=Point(0, 4))
            trek_factory.POIFactory.create_batch(cls.nb_treks, geom=Point(0, 5))
        cls.treks[0].themes.add(cls.theme)
        cls.treks[0].networks.add(cls.network)
        cls.treks[0].labels.add(cls.label)
        cls.treks[0].ratings.add(cls.rating)
        cls.treks[1].ratings.add(cls.rating2)
        trek_models.TrekRelationship(trek_a=cls.treks[0], trek_b=cls.treks[1]).save()
        cls.information_desk_type = tourism_factory.InformationDeskTypeFactory()
        cls.info_desk = tourism_factory.InformationDeskFactory(type=cls.information_desk_type)
        cls.treks[0].information_desks.add(cls.info_desk)
        common_factory.AttachmentFactory.create(content_object=cls.treks[0], attachment_file=get_dummy_uploaded_image())
        common_factory.AttachmentFactory.create(content_object=cls.treks[0], attachment_file=get_dummy_uploaded_file())
        common_factory.AttachmentFactory.create(content_object=cls.treks[0], attachment_file=get_dummy_uploaded_document())
        common_factory.AttachmentFactory(content_object=cls.treks[0], attachment_file='', attachment_video='https://www.youtube.com/embed/Jm3anSjly0Y?wmode=opaque')
        common_factory.AttachmentFactory(content_object=cls.treks[0], attachment_file='', attachment_video='', attachment_link='https://geotrek.fr/assets/img/logo.svg')
        common_factory.AttachmentFactory(content_object=cls.treks[0], attachment_file='', attachment_video='', attachment_link='')
        common_factory.AttachmentAccessibilityFactory(content_object=cls.treks[0])
        cls.treks[3].parking_location = None
        cls.treks[3].points_reference = MultiPoint([Point(0, 0), Point(1, 1)], srid=settings.SRID)
        cls.treks[3].save()
        cls.content = tourism_factory.TouristicContentFactory.create(published=True, geom='SRID=2154;POINT(0 0)')
        cls.content2 = tourism_factory.TouristicContentFactory.create(published=True, geom='SRID=2154;POINT(0 0)')
        cls.city = zoning_factory.CityFactory(code='01000', geom='SRID=2154;MULTIPOLYGON(((-1 -1, -1 1, 1 1, 1 -1, -1 -1)))')
        cls.city2 = zoning_factory.CityFactory(code='02000', geom='SRID=2154;MULTIPOLYGON(((-1 -1, -1 1, 1 1, 1 -1, -1 -1)))')
        cls.district = zoning_factory.DistrictFactory(geom='SRID=2154;MULTIPOLYGON(((-1 -1, -1 1, 1 1, 1 -1, -1 -1)))')
        cls.district2 = zoning_factory.DistrictFactory(geom='SRID=2154;MULTIPOLYGON(((-1 -1, -1 1, 1 1, 1 -1, -1 -1)))')
        cls.accessibility = trek_factory.AccessibilityFactory()
        cls.accessibility_level = trek_factory.AccessibilityLevelFactory()
        cls.route = trek_factory.RouteFactory()
        cls.theme2 = common_factory.ThemeFactory()
        cls.portal = common_factory.TargetPortalFactory()
        cls.treks[0].portal.add(cls.portal)
        cls.structure = authent_factory.StructureFactory()
        cls.treks[0].structure = cls.structure
        cls.poi_type = trek_factory.POITypeFactory()
        cls.practice = trek_factory.PracticeFactory()
        cls.difficulty = trek_factory.DifficultyLevelFactory()
        cls.network = trek_factory.TrekNetworkFactory()
        if settings.TREKKING_TOPOLOGY_ENABLED:
            cls.poi = trek_factory.POIFactory(paths=[(cls.treks[0].paths.first(), 0.5, 0.5)])
            poi_excluded = trek_factory.POIFactory(paths=[(cls.treks[0].paths.first(), 0.5, 0.5)])
        else:
            cls.poi = trek_factory.POIFactory(geom='SRID=2154;POINT(0 5)')
            poi_excluded = trek_factory.POIFactory(geom='SRID=2154;POINT(0 5)')
        cls.treks[0].pois_excluded.add(poi_excluded)
        cls.source = common_factory.RecordSourceFactory()
        cls.reservation_system = common_factory.ReservationSystemFactory()
        cls.treks[0].reservation_system = cls.reservation_system
        cls.site = outdoor_factory.SiteFactory(managers=[cls.organism])
        cls.site.pois_excluded.add(poi_excluded)
        cls.label_accessibility = tourism_factory.LabelAccessibilityFactory()
        cls.category = tourism_factory.TouristicContentCategoryFactory()
        cls.content2.category = cls.category
        cls.content2.label_accessibility = cls.label_accessibility
        cls.content2.save()
        cls.info_desk.label_accessibility = cls.label_accessibility
        cls.info_desk.save()
        cls.content2.portal.add(cls.portal)
        common_factory.FileTypeFactory.create(type='Topoguide')
        cls.filetype = common_factory.FileTypeFactory.create(type='Foo')
        cls.sensitivearea = sensitivity_factory.SensitiveAreaFactory()
        cls.sensitivearea_practice = sensitivity_factory.SportPracticeFactory()
        cls.sensitivearea_species = sensitivity_factory.SpeciesFactory()
        cls.parent = trek_factory.TrekFactory.create(
            published=True,
            name='Parent',
            route=cls.route,
            structure=cls.structure,
            reservation_system=cls.reservation_system,
            practice=cls.practice,
            difficulty=cls.difficulty,
            accessibility_level=cls.accessibility_level,
            description='<p>Description</p>'
                        '<img src="/media/upload/steep_descent.svg" alt="Descent">'
                        '<img src="https://testserver/media/upload/pedestre.svg" alt="" width="1848" height="1848">'
        )
        cls.parent.accessibilities.add(cls.accessibility)
        cls.parent.source.add(cls.source)
        cls.parent.themes.add(cls.theme2)
        cls.parent.networks.add(cls.network)
        cls.parent.save()
        # For unpublished treks we avoid to create new reservation system and routes
        cls.parent2 = trek_factory.TrekFactory.create(published=False, name='Parent2',
                                                      reservation_system=cls.reservation_system, route=cls.route,
                                                      accessibility_level=None)
        cls.child1 = trek_factory.TrekFactory.create(published=False, name='Child 1',
                                                     reservation_system=cls.reservation_system, route=cls.route,
                                                     accessibility_level=None)
        cls.child2 = trek_factory.TrekFactory.create(published=True, name='Child 2', accessibility_level=None)
        cls.child3 = trek_factory.TrekFactory.create(published=False, name='Child 3',
                                                     reservation_system=cls.reservation_system, route=cls.route,
                                                     accessibility_level=None)
        trek_models.TrekRelationship(trek_a=cls.parent, trek_b=cls.treks[0]).save()
        trek_models.OrderedTrekChild(parent=cls.parent, child=cls.child1, order=2).save()
        trek_models.OrderedTrekChild(parent=cls.parent, child=cls.child2, order=1).save()
        trek_models.OrderedTrekChild(parent=cls.parent2, child=cls.child3, order=1).save()
        trek_models.OrderedTrekChild(parent=cls.treks[0], child=cls.child2, order=3).save()
        # Create a trek with a multilinestring geom
        cls.path2 = core_factory.PathFactory.create(geom=LineString((0, 10), (0, 20)))
        cls.path3 = core_factory.PathFactory.create(geom=LineString((0, 20), (0, 30)))
        cls.trek_multilinestring = trek_factory.TrekFactory.create(
            paths=[(cls.path, 0, 1), (cls.path2, 0, 1), (cls.path3, 0, 1)],
            geom=MultiLineString([cls.path.geom, cls.path3.geom])
        )
        cls.path2.delete()
        cls.trek_multilinestring.reload()
        cls.trek_multilinestring.published = True
        cls.trek_multilinestring.save()
        # Create a trek with a point geom
        cls.trek_point = trek_factory.TrekFactory.create(paths=[(cls.path, 0, 0)], geom=Point(cls.path.geom.coords[0]))
        cls.nb_treks += 4  # add parent, 1 child published and treks with a multilinestring/point geom
        cls.coursetype = outdoor_factory.CourseTypeFactory()
        cls.course = outdoor_factory.CourseFactory(
            type=cls.coursetype,
            points_reference=MultiPoint(Point(12, 12))
        )
        cls.course.pois_excluded.add(poi_excluded)
        cls.course.parent_sites.set([cls.site])
        # create a reference point for distance filter (in 4326, Cahors city)
        cls.reference_point = Point(x=1.4388656616210938,
                                    y=44.448487178796235, srid=4326)
        cls.service_type = trek_factory.ServiceTypeFactory()
        cls.service_type_2 = trek_factory.ServiceTypeFactory(published=False)
        cls.service1 = trek_factory.ServiceFactory()
        cls.service = trek_factory.ServiceFactory(
            type=cls.service_type
        )
        cls.service_2 = trek_factory.ServiceFactory(
            type=cls.service_type_2
        )
        cls.infrastructure_type = infrastructure_factory.InfrastructureTypeFactory()
        cls.infrastructure_condition = infrastructure_factory.InfrastructureConditionFactory()
        cls.infrastructure_usagedifficulty = infrastructure_factory.InfrastructureUsageDifficultyLevelFactory()
        cls.infrastructure_maintenancedifficulty = infrastructure_factory.InfrastructureMaintenanceDifficultyLevelFactory()
        cls.infrastructure = infrastructure_factory.InfrastructureFactory(
            type=cls.infrastructure_type,
            usage_difficulty=cls.infrastructure_usagedifficulty,
            maintenance_difficulty=cls.infrastructure_maintenancedifficulty,
            condition=cls.infrastructure_condition,
            published=True
        )
        cls.bladetype = signage_factory.BladeTypeFactory(
        )
        cls.color = signage_factory.BladeColorFactory()
        cls.sealing = signage_factory.SealingFactory()
        cls.direction = signage_factory.BladeDirectionFactory()
        cls.bladetype = signage_factory.BladeFactory(
            color=cls.color,
            type=cls.bladetype,
            direction=cls.direction
        )
        cls.signagetype = signage_factory.SignageTypeFactory()
        cls.signage = signage_factory.SignageFactory(
            type=cls.signagetype,
            published=True
        )
        cls.sector = outdoor_factory.SectorFactory()
        cls.outdoor_practice = outdoor_factory.PracticeFactory(sector=cls.sector)
        cls.site2 = outdoor_factory.SiteFactory(practice=None)
        cls.site2.portal.set([cls.portal])
        cls.theme3 = common_factory.ThemeFactory()
        cls.site2.themes.add(cls.theme3)
        cls.label_3 = common_factory.LabelFactory()
        cls.site2.labels.add(cls.label_3)
        cls.hdviewpoint_trek = common_factory.HDViewPointFactory(
            content_object=cls.treks[0]
        )
        cls.hdviewpoint_poi = common_factory.HDViewPointFactory(
            content_object=cls.poi
        )
        cls.hdviewpoint_site = common_factory.HDViewPointFactory(
            content_object=cls.site
        )

    def check_number_elems_response(self, response, model):
        json_response = response.json()
        self.assertEqual(response.status_code, 200)
        self.assertEquals(len(json_response['results']), model.objects.count())

    def check_structure_response(self, response, structure):
        json_response = response.json()
        self.assertEqual(response.status_code, 200)
        self.assertEquals(sorted(json_response.keys()), structure)

    def get_trek_list(self, params=None):
        return self.client.get(reverse('apiv2:trek-list'), params)

    def get_trek_detail(self, id_trek, params=None):
        return self.client.get(reverse('apiv2:trek-detail', args=(id_trek,)), params)

    def get_tour_list(self, params=None):
        return self.client.get(reverse('apiv2:tour-list'), params)

    def get_tour_detail(self, id_trek, params=None):
        return self.client.get(reverse('apiv2:tour-detail', args=(id_trek,)), params)

    def get_difficulties_list(self, params=None):
        return self.client.get(reverse('apiv2:difficulty-list'), params)

    def get_difficulty_detail(self, id_difficulty, params=None):
        return self.client.get(reverse('apiv2:difficulty-detail', args=(id_difficulty,)), params)

    def get_practices_list(self, params=None):
        return self.client.get(reverse('apiv2:practice-list'), params)

    def get_practices_detail(self, id_practice, params=None):
        return self.client.get(reverse('apiv2:practice-detail', args=(id_practice,)), params)

    def get_networks_list(self, params=None):
        return self.client.get(reverse('apiv2:network-list'), params)

    def get_network_detail(self, id_network, params=None):
        return self.client.get(reverse('apiv2:network-detail', args=(id_network,)), params)

    def get_themes_list(self, params=None):
        return self.client.get(reverse('apiv2:theme-list'), params)

    def get_themes_detail(self, id_theme, params=None):
        return self.client.get(reverse('apiv2:theme-detail', args=(id_theme,)), params)

    def get_city_list(self, params=None):
        return self.client.get(reverse('apiv2:city-list'), params)

    def get_city_detail(self, id_city, params=None):
        return self.client.get(reverse('apiv2:city-detail', args=(id_city,)), params)

    def get_district_list(self, params=None):
        return self.client.get(reverse('apiv2:district-list'), params)

    def get_district_detail(self, id_district, params=None):
        return self.client.get(reverse('apiv2:district-detail', args=(id_district,)), params)

    def get_route_list(self, params=None):
        return self.client.get(reverse('apiv2:route-list'), params)

    def get_route_detail(self, id_route, params=None):
        return self.client.get(reverse('apiv2:route-detail', args=(id_route,)), params)

    def get_accessibility_list(self, params=None):
        return self.client.get(reverse('apiv2:accessibility-list'), params)

    def get_accessibility_level_list(self, params=None):
        return self.client.get(reverse('apiv2:accessibility-level-list'), params)

    def get_accessibility_detail(self, id_accessibility, params=None):
        return self.client.get(reverse('apiv2:accessibility-detail', args=(id_accessibility,)), params)

    def get_accessibility_level_detail(self, id_accessibility_level, params=None):
        return self.client.get(reverse('apiv2:accessibility-level-detail', args=(id_accessibility_level,)), params)

    def get_portal_list(self, params=None):
        return self.client.get(reverse('apiv2:portal-list'), params)

    def get_portal_detail(self, id_portal, params=None):
        return self.client.get(reverse('apiv2:portal-detail', args=(id_portal,)), params)

    def get_structure_list(self, params=None):
        return self.client.get(reverse('apiv2:structure-list'), params)

    def get_structure_detail(self, id_structure, params=None):
        return self.client.get(reverse('apiv2:structure-detail', args=(id_structure,)), params)

    def get_poi_list(self, params=None):
        return self.client.get(reverse('apiv2:poi-list'), params)

    def get_poi_detail(self, id_poi, params=None):
        return self.client.get(reverse('apiv2:poi-detail', args=(id_poi,)), params)

    def get_poi_type(self, params=None):
        return self.client.get(reverse('apiv2:poitype-list'), params)

    def get_path_list(self, params=None):
        return self.client.get(reverse('apiv2:path-list'), params)

    def get_path_detail(self, id_path, params=None):
        return self.client.get(reverse('apiv2:path-detail', args=(id_path,)), params)

    def get_touristiccontentcategory_list(self, params=None):
        return self.client.get(reverse('apiv2:touristiccontentcategory-list'), params)

    def get_touristiccontentcategory_detail(self, id_category, params=None):
        return self.client.get(reverse('apiv2:touristiccontentcategory-detail', args=(id_category,)), params)

    def get_touristiccontent_list(self, params=None):
        return self.client.get(reverse('apiv2:touristiccontent-list'), params)

    def get_touristiccontent_detail(self, id_content, params=None):
        return self.client.get(reverse('apiv2:touristiccontent-detail', args=(id_content,)), params)

    def get_labelaccessibility_list(self, params=None):
        return self.client.get(reverse('apiv2:labelaccessibility-list', params))

    def get_labelaccessibility_detail(self, id_label_accessibility, params=None):
        return self.client.get(reverse('apiv2:labelaccessibility-detail', args=(id_label_accessibility,)), params)

    def get_label_list(self, params=None):
        return self.client.get(reverse('apiv2:label-list'), params)

    def get_label_detail(self, id_label, params=None):
        return self.client.get(reverse('apiv2:label-detail', args=(id_label,)), params)

    def get_filetype_list(self, params=None):
        return self.client.get(reverse('apiv2:filetype-list'), params)

    def get_filetype_detail(self, id_label, params=None):
        return self.client.get(reverse('apiv2:filetype-detail', args=(id_label,)), params)

    def get_informationdesk_list(self, params=None):
        return self.client.get(reverse('apiv2:informationdesk-list'), params)

    def get_informationdesk_detail(self, id_infodesk, params=None):
        return self.client.get(reverse('apiv2:informationdesk-detail', args=(id_infodesk,)), params)

    def get_informationdesk_type_list(self, params=None):
        return self.client.get(reverse('apiv2:informationdesktype-list'), params)

    def get_informationdesk_type_detail(self, id_infodesk_type, params=None):
        return self.client.get(reverse('apiv2:informationdesktype-detail', args=(id_infodesk_type,)), params)

    def get_source_list(self, params=None):
        return self.client.get(reverse('apiv2:source-list'), params)

    def get_source_detail(self, id_source, params=None):
        return self.client.get(reverse('apiv2:source-detail', args=(id_source,)), params)

    def get_reservationsystem_list(self, params=None):
        return self.client.get(reverse('apiv2:reservationsystem-list'), params)

    def get_reservationsystem_detail(self, id_reservationsystem, params=None):
        return self.client.get(reverse('apiv2:reservationsystem-detail', args=(id_reservationsystem,)), params)

    def get_site_list(self, params=None):
        return self.client.get(reverse('apiv2:site-list'), params)

    def get_site_detail(self, id_site, params=None):
        return self.client.get(reverse('apiv2:site-detail', args=(id_site,)), params)

    def get_course_list(self, params=None):
        return self.client.get(reverse('apiv2:course-list'), params)

    def get_course_detail(self, id_course, params=None):
        return self.client.get(reverse('apiv2:course-detail', args=(id_course,)), params)

    def get_outdoorpractice_list(self, params=None):
        return self.client.get(reverse('apiv2:outdoor-practice-list'), params)

    def get_outdoorpractice_detail(self, id_practice, params=None):
        return self.client.get(reverse('apiv2:outdoor-practice-detail', args=(id_practice,)), params)

    def get_sitetype_list(self, params=None):
        return self.client.get(reverse('apiv2:sitetype-list'), params)

    def get_sitetype_detail(self, id_type, params=None):
        return self.client.get(reverse('apiv2:sitetype-detail', args=(id_type,)), params)

    def get_sensitivearea_list(self, params=None):
        return self.client.get(reverse('apiv2:sensitivearea-list'), params)

    def get_sensitivearea_detail(self, id_sensitivearea, params=None):
        return self.client.get(reverse('apiv2:sensitivearea-detail', args=(id_sensitivearea,)), params)

    def get_sensitiveareapractice_list(self, params=None):
        return self.client.get(reverse('apiv2:sportpractice-list'), params)

    def get_sensitiveareapractice_detail(self, id_sensitivearea_practice, params=None):
        return self.client.get(reverse('apiv2:sportpractice-detail', args=(id_sensitivearea_practice,)), params)

    def get_sensitiveareaspecies_list(self, params=None):
        return self.client.get(reverse('apiv2:species-list'), params)

    def get_sensitiveareaspecies_detail(self, id_sensitivearea_species, params=None):
        return self.client.get(reverse('apiv2:species-detail', args=(id_sensitivearea_species,)), params)

    def get_config(self, params=None):
        return self.client.get(reverse('apiv2:config', params))

    def get_organism_list(self, params=None):
        return self.client.get(reverse('apiv2:organism-list'), params)

    def get_organism_detail(self, id_organism, params=None):
        return self.client.get(reverse('apiv2:organism-detail', args=(id_organism,)), params)

    def get_status_list(self, params=None):
        return self.client.get(reverse('apiv2:feedback-status'), params)

    def get_activity_list(self, params=None):
        return self.client.get(reverse('apiv2:feedback-activity'), params)

    def get_category_list(self, params=None):
        return self.client.get(reverse('apiv2:feedback-category'), params)

    def get_magnitude_list(self, params=None):
        return self.client.get(reverse('apiv2:feedback-magnitude'), params)

    def get_touristicevent_list(self, params=None):
        return self.client.get(reverse('apiv2:touristicevent-list'), params)

    def get_touristicevent_detail(self, id_touristicevent, params=None):
        return self.client.get(reverse('apiv2:touristicevent-detail', args=(id_touristicevent,)), params)

    def get_touristiceventtype_list(self, params=None):
        return self.client.get(reverse('apiv2:touristiceventtype-list'), params)

    def get_touristiceventtype_detail(self, id_touristiceventtype, params=None):
        return self.client.get(reverse('apiv2:touristiceventtype-detail', args=(id_touristiceventtype,)), params)

    def get_touristiceventplace_list(self, params=None):
        return self.client.get(reverse('apiv2:touristiceventplace-list'), params)

    def get_touristiceventplace_detail(self, id_touristiceventplace, params=None):
        return self.client.get(reverse('apiv2:touristiceventplace-detail', args=(id_touristiceventplace,)), params)

    def get_servicetype_list(self, params=None):
        return self.client.get(reverse('apiv2:servicetype-list'), params)

    def get_service_list(self, params=None):
        return self.client.get(reverse('apiv2:service-list'), params)

    def get_servicetype_detail(self, id_servicetype, params=None):
        return self.client.get(reverse('apiv2:servicetype-detail', args=(id_servicetype,)), params)

    def get_service_detail(self, id_service, params=None):
        return self.client.get(reverse('apiv2:service-detail', args=(id_service,)), params)

    def get_coursetype_list(self, params=None):
        return self.client.get(reverse('apiv2:coursetype-list'), params)

    def get_coursetype_detail(self, id_coursetype, params=None):
        return self.client.get(reverse('apiv2:coursetype-detail', args=(id_coursetype,)), params)

    def get_infrastructuretype_detail(self, id_infrastructuretype, params=None):
        return self.client.get(reverse('apiv2:infrastructure-type-detail', args=(id_infrastructuretype,)), params)

    def get_infrastructuretype_list(self, params=None):
        return self.client.get(reverse('apiv2:infrastructure-type-list'), params)

    def get_infrastructure_list(self, params=None):
        return self.client.get(reverse('apiv2:infrastructure-list'), params)

    def get_infrastructure_detail(self, id_infrastructure, params=None):
        return self.client.get(reverse('apiv2:infrastructure-detail', args=(id_infrastructure,)), params)

    def get_infrastructurecondition_list(self, params=None):
        return self.client.get(reverse('apiv2:infrastructure-condition-list'), params)

    def get_infrastructurecondition_detail(self, id_infrastructurecondition, params=None):
        return self.client.get(reverse('apiv2:infrastructure-condition-detail', args=(id_infrastructurecondition,)), params)

    def get_infrastructuremaintenancedifficulty_list(self, params=None):
        return self.client.get(reverse('apiv2:infrastructure-maintenance-difficulty-list'), params)

    def get_infrastructuremaintenancedifficulty_detail(self, id_infrastructuremaintenancedifficulty, params=None):
        return self.client.get(reverse('apiv2:infrastructure-maintenance-difficulty-detail', args=(id_infrastructuremaintenancedifficulty,)), params)

    def get_infrastructureusagedifficulty_list(self, params=None):
        return self.client.get(reverse('apiv2:infrastructure-usage-difficulty-list'), params)

    def get_infrastructureusagedifficulty_detail(self, id_infrastructureusagedifficulty, params=None):
        return self.client.get(reverse('apiv2:infrastructure-usage-difficulty-detail', args=(id_infrastructureusagedifficulty,)), params)

    def get_signage_detail(self, id_signage, params=None):
        return self.client.get(reverse('apiv2:signage-detail', args=(id_signage,)), params)

    def get_signage_list(self, params=None):
        return self.client.get(reverse('apiv2:signage-list'), params)

    def get_signagetype_list(self, params=None):
        return self.client.get(reverse('apiv2:signage-type-list'), params)

    def get_signagetype_detail(self, id_signagetype, params=None):
        return self.client.get(reverse('apiv2:signage-type-detail', args=(id_signagetype,)), params)

    def get_signagebladetype_list(self, params=None):
        return self.client.get(reverse('apiv2:signage-blade-type-list'), params)

    def get_signagebladetype_detail(self, id_signagebladetype, params=None):
        return self.client.get(reverse('apiv2:signage-blade-type-detail', args=(id_signagebladetype,)), params)

    def get_signagesealing_list(self, params=None):
        return self.client.get(reverse('apiv2:signage-sealing-list'), params)

    def get_signagesealing_detail(self, id_signagesealing, params=None):
        return self.client.get(reverse('apiv2:signage-sealing-detail', args=(id_signagesealing,)), params)

    def get_signagecolor_list(self, params=None):
        return self.client.get(reverse('apiv2:signage-color-list'), params)

    def get_signagecolor_detail(self, id_signagecolor, params=None):
        return self.client.get(reverse('apiv2:signage-color-detail', args=(id_signagecolor,)), params)

    def get_signagedirection_list(self, params=None):
        return self.client.get(reverse('apiv2:signage-direction-list'), params)

    def get_signagedirection_detail(self, id_signagedirection, params=None):
        return self.client.get(reverse('apiv2:signage-direction-detail', args=(id_signagedirection,)), params)

    def get_sector_list(self, params=None):
        return self.client.get(reverse('apiv2:outdoor-sector-list'), params)

    def get_sector_detail(self, id_sector, params=None):
        return self.client.get(reverse('apiv2:outdoor-sector-detail', args=(id_sector,)), params)

    def get_hdviewpoint_list(self, params=None):
        return self.client.get(reverse('apiv2:hdviewpoint-list'), params)

    def get_hdviewpoint_detail(self, id_hdviewpoint, params=None):
        return self.client.get(reverse('apiv2:hdviewpoint-detail', args=(id_hdviewpoint,)), params)


class APIAccessAnonymousTestCase(BaseApiTest):
    """ TestCase for anonymous API profile """

    def test_path_list(self):
        response = self.get_path_list()
        self.assertEqual(response.status_code, 401)

    def test_trek_list(self):
        response = self.get_trek_list()
        #  test response code
        self.assertEqual(response.status_code, 200)

        # json collection structure is ok
        json_response = response.json()
        self.assertEqual(sorted(json_response.keys()),
                         PAGINATED_JSON_STRUCTURE)

        # trek count is ok
        self.assertEqual(len(json_response.get('results')), self.nb_treks)

        # test dim 3 by default for treks
        self.assertEqual(len(json_response.get('results')[0].get('geometry').get('coordinates')[0]),
                         3)

        # regenerate with geojson
        response = self.get_trek_list({'format': 'geojson'})
        json_response = response.json()

        # test geojson format
        self.assertEqual(sorted(json_response.keys()),
                         PAGINATED_GEOJSON_STRUCTURE)

        self.assertEqual(len(json_response.get('features')),
                         self.nb_treks, json_response)

        self.assertEqual(sorted(json_response.get('features')[0].keys()),
                         GEOJSON_STRUCTURE)

        self.assertEqual(sorted(json_response.get('features')[0].get('properties').keys()),
                         TREK_PROPERTIES_GEOJSON_STRUCTURE)

    def test_trek_list_filters(self):
        response = self.get_trek_list({
            'duration_min': '2',
            'duration_max': '5',
            'length_min': '4',
            'length_max': '20',
            'difficulty_min': '1',
            'difficulty_max': '3',
            'ascent_min': '150',
            'ascent_max': '1000',
            'cities': '31000',
            'districts': self.district.pk,
            'structures': self.structure.pk,
            'accessibilities': self.accessibility.pk,
            'accessibility_level': self.accessibility_level.pk,
            'themes': self.theme2.pk,
            'portals': self.portal.pk,
            'labels': '23',
            'routes': '68',
            'practices': '1',
            'ratings': self.rating.pk,
            'q': 'test string',
        })
        #  test response code
        self.assertEqual(response.status_code, 200)

        # json collection structure is ok
        json_response = response.json()
        self.assertEqual(len(json_response.get('results')), 0)

    def test_trek_theme_filter(self):
        response = self.get_trek_list({'themes': self.theme2.pk})
        #  test response code
        self.assertEqual(response.status_code, 200)
        json_response = response.json()
        self.assertEqual(len(json_response.get('results')), 1)

        response = self.get_trek_list({'themes': 0})
        #  test response code
        self.assertEqual(response.status_code, 200)
        json_response = response.json()
        self.assertEqual(len(json_response.get('results')), 0)

    def test_trek_portal_filter(self):
        response = self.get_trek_list({'portals': self.portal.pk})
        #  test response code
        self.assertEqual(response.status_code, 200)
        json_response = response.json()
        self.assertEqual(len(json_response.get('results')), 1)

        response = self.get_trek_list({'portals': 0})
        #  test response code
        self.assertEqual(response.status_code, 200)
        json_response = response.json()
        self.assertEqual(len(json_response.get('results')), 0)

    def test_trek_label_filter(self):
        response = self.get_trek_list({'labels': self.label.pk})
        #  test response code
        self.assertEqual(response.status_code, 200)
        json_response = response.json()
        self.assertEqual(len(json_response.get('results')), 1)

        response = self.get_trek_list({'labels': 0})
        #  test response code
        self.assertEqual(response.status_code, 200)
        json_response = response.json()
        self.assertEqual(len(json_response.get('results')), 0)

    def test_trek_labels_exclude_filter(self):
        response = self.get_trek_list({'labels_exclude': self.label.pk})
        #  test response code
        self.assertEqual(response.status_code, 200)
        json_response = response.json()
        self.assertEqual(len(json_response.get('results')), 18)

        trek = trek_factory.TrekFactory.create()
        label = common_factory.LabelFactory.create()
        trek.labels.add(label, self.label)

        response = self.get_trek_list({'labels_exclude': self.label.pk})
        #  test response code
        self.assertEqual(response.status_code, 200)
        json_response = response.json()
        self.assertEqual(len(json_response.get('results')), 18)

        trek = trek_factory.TrekFactory.create()
        label_2 = common_factory.LabelFactory.create()
        trek.labels.add(label, label_2)

        response = self.get_trek_list({'labels_exclude': f'{self.label.pk},{label.pk}'})
        self.assertEqual(response.status_code, 200)
        json_response = response.json()
        self.assertEqual(len(json_response.get('results')), 18)

        response = self.get_trek_list({'labels_exclude': label_2.pk})
        self.assertEqual(response.status_code, 200)
        json_response = response.json()
        self.assertEqual(len(json_response.get('results')), 20)

    def test_trek_city_filter(self):
        path = core_factory.PathFactory.create(geom=LineString((-10, -9), (-9, -9)))
        city3 = zoning_factory.CityFactory(code='03000',
                                           geom='SRID=2154;MULTIPOLYGON(((-10 -10, -10 -9, -9 -9, -9 -10, -10 -10)))')
        if settings.TREKKING_TOPOLOGY_ENABLED:
            trek_factory.TrekFactory.create(paths=[(path, 0, 1)])
        else:
            trek_factory.TrekFactory.create(geom='SRID=2154;LINESTRING(-10 -9, -9 -9)')
        response = self.get_trek_list({'cities': city3.pk})
        #  test response code
        self.assertEqual(response.status_code, 200)
        json_response = response.json()
        self.assertEqual(len(json_response.get('results')), 1)

        response = self.get_trek_list({'cities': 0})
        #  test response code
        self.assertEqual(response.status_code, 200)
        json_response = response.json()
        self.assertEqual(len(json_response.get('results')), 0)

    def test_trek_district_filter(self):
        path = core_factory.PathFactory.create(geom=LineString((-10, -9), (-9, -9)))
        dist3 = zoning_factory.DistrictFactory(geom='SRID=2154;MULTIPOLYGON(((-10 -10, -10 -9, -9 -9, '
                                                    '-9 -10, -10 -10)))')
        if settings.TREKKING_TOPOLOGY_ENABLED:
            trek_factory.TrekFactory.create(paths=[(path, 0, 1)])
        else:
            trek_factory.TrekFactory.create(geom='SRID=2154;LINESTRING(-10 -9, -9 -9)')
        response = self.get_trek_list({'districts': dist3.pk})
        #  test response code
        self.assertEqual(response.status_code, 200)
        json_response = response.json()
        self.assertEqual(len(json_response.get('results')), 1)

        response = self.get_trek_list({'districts': 0})
        #  test response code
        self.assertEqual(response.status_code, 200)
        json_response = response.json()
        self.assertEqual(len(json_response.get('results')), 0)

    def test_trek_structure_filter(self):
        response = self.get_trek_list({'structures': self.structure.pk})
        #  test response code
        self.assertEqual(response.status_code, 200)
        json_response = response.json()
        self.assertEqual(len(json_response.get('results')), 1)

        response = self.get_trek_list({'cities': 0})
        #  test response code
        self.assertEqual(response.status_code, 200)
        json_response = response.json()
        self.assertEqual(len(json_response.get('results')), 0)

    def test_trek_practice_filter(self):
        response = self.get_trek_list({'practices': self.practice.pk})
        #  test response code
        self.assertEqual(response.status_code, 200)
        json_response = response.json()
        self.assertEqual(len(json_response.get('results')), 1)

        response = self.get_trek_list({'practices': 0})
        #  test response code
        self.assertEqual(response.status_code, 200)
        json_response = response.json()
        self.assertEqual(len(json_response.get('results')), 0)

    def test_trek_accessibility_level_filter(self):
        response = self.get_trek_list({'accessibility_level': self.accessibility_level.pk})
        #  test response code
        self.assertEqual(response.status_code, 200)
        json_response = response.json()
        self.assertEqual(len(json_response.get('results')), 1)

        response = self.get_trek_list({'accessibility_level': 0})
        #  test response code
        self.assertEqual(response.status_code, 200)
        json_response = response.json()
        self.assertEqual(len(json_response.get('results')), 0)

    def test_trek_routes_filter(self):
        response = self.get_trek_list({'routes': self.route.pk})
        #  test response code
        self.assertEqual(response.status_code, 200)
        json_response = response.json()
        self.assertEqual(len(json_response.get('results')), 1)

        response = self.get_trek_list({'routes': 0})
        #  test response code
        self.assertEqual(response.status_code, 200)
        json_response = response.json()
        self.assertEqual(len(json_response.get('results')), 0)

    def test_trek_ratings_filter(self):
        response = self.get_trek_list({'ratings': self.rating.pk})
        #  test response code
        self.assertEqual(response.status_code, 200)
        json_response = response.json()
        self.assertEqual(len(json_response.get('results')), 1)

        response = self.get_trek_list({'ratings': 0})
        #  test response code
        self.assertEqual(response.status_code, 200)
        json_response = response.json()
        self.assertEqual(len(json_response.get('results')), 0)

    def test_version_route(self):
        response = self.client.get("/api/v2/version")
        self.assertEqual(response.status_code, 200)
        self.assertJSONEqual(response.content, {'version': __version__})

    def test_trek_list_filter_distance(self):
        """ Test Trek list is filtered by reference point distance """
        toulouse_trek_geom = LineString([
            [
                1.4464187622070312,
                43.65147866566022
            ],
            [
                1.435432434082031,
                43.63682057801007
            ],
            [
                1.4574050903320312,
                43.62439567002734
            ],
            [
                1.4426422119140625,
                43.601775746067986
            ],
            [
                1.473541259765625,
                43.58810023846608
            ]], srid=4326)
        toulouse_trek_geom.transform(2154)
        path_trek = core_factory.PathFactory(geom=toulouse_trek_geom)
        trek_toulouse = trek_factory.TrekFactory(paths=[(path_trek, 0, 1)], geom=toulouse_trek_geom)
        # trek is in non filtered list
        response = self.get_trek_list()
        # json collection structure is ok
        json_response = response.json()
        ids_treks = [element['id'] for element in json_response['results']]
        self.assertIn(trek_toulouse.pk, ids_treks, ids_treks)

        # test trek is in distance filter (< 110 km)
        response = self.get_trek_list({
            'dist': '110000',
            'point': f"{self.reference_point.x},{self.reference_point.y}",
        })
        # json collection structure is ok
        json_response = response.json()
        ids_treks = [element['id'] for element in json_response['results']]
        self.assertIn(trek_toulouse.pk, ids_treks)

        # test trek is not in distance filter (< 50km)
        response = self.get_trek_list({
            'dist': '50000',
            'point': f"{self.reference_point.x},{self.reference_point.x}",
        })
        # json collection structure is ok
        json_response = response.json()
        ids_treks = [element['id'] for element in json_response['results']]
        self.assertNotIn(trek_toulouse.pk, ids_treks)

    def test_trek_list_filter_in_bbox(self):
        """ Test Trek list is filtered by bbox param """
        toulouse_trek_geom = LineString([
            [
                1.4464187622070312,
                43.65147866566022
            ],
            [
                1.435432434082031,
                43.63682057801007
            ],
            [
                1.4574050903320312,
                43.62439567002734
            ],
            [
                1.4426422119140625,
                43.601775746067986
            ],
            [
                1.473541259765625,
                43.58810023846608
            ]], srid=4326)
        toulouse_trek_geom.transform(2154)
        path_trek = core_factory.PathFactory(geom=toulouse_trek_geom)
        trek_toulouse = trek_factory.TrekFactory(paths=[(path_trek, 0, 1)], geom=toulouse_trek_geom)
        trek_toulouse.geom.buffer(10)
        trek_toulouse.geom.transform(4326)
        xmin, ymin, xmax, ymax = trek_toulouse.geom.extent

        # test pois is in bbox filter
        response = self.get_trek_list({
            'in_bbox': f'{xmin},{ymin},{xmax},{ymax}',
        })

        # json collection structure is ok
        json_response = response.json()
        ids_treks = [element['id'] for element in json_response['results']]
        self.assertIn(trek_toulouse.pk, ids_treks)

        # test trek is not in distance filter (< 50km)
        response = self.get_trek_list({
            'in_bbox': f'{0.0},{0.0},{1.0},{1.0}',
        })
        # json collection structure is ok
        json_response = response.json()
        ids_treks = [element['id'] for element in json_response['results']]
        self.assertNotIn(trek_toulouse.pk, ids_treks)

    def test_trek_list_filters_inexistant_zones(self):
        response = self.get_trek_list({
            'cities': '99999',
            'districts': '999',
        })
        #  test response code
        self.assertEqual(response.status_code, 200)

        # json collection structure is ok
        json_response = response.json()
        self.assertEqual(len(json_response.get('results')), 0)

    def test_trek_city(self):
        response = self.get_trek_list({'cities': self.city.pk})
        self.assertEqual(len(response.json()['results']), 17)

    def test_trek_district(self):
        response = self.get_trek_list({'districts': self.district.pk})
        self.assertEqual(len(response.json()['results']), 17)

    def test_trek_cities(self):
        response = self.get_trek_list({'cities': f"{self.city.pk},{self.city2.pk}"})
        self.assertEqual(len(response.json()['results']), 17)

    def test_trek_districts(self):
        response = self.get_trek_list({'districts': f"{self.district.pk},{self.district2.pk}"})
        self.assertEqual(len(response.json()['results']), 17)

    def test_trek_ratings(self):
        response = self.get_trek_list({'ratings': f"{self.rating.pk},{self.rating2.pk}"})
        self.assertEqual(len(response.json()['results']), 2)

    def test_trek_child_not_published_detail_view_ok_if_ancestor_published(self):
        response = self.get_trek_detail(self.child1.pk)
        self.assertEqual(response.status_code, 200)

    def test_trek_child_not_published_detail_view_ko_if_ancestor_published_not_in_requested_language(self):
        response = self.get_trek_detail(self.child1.pk, {'language': 'fr'})
        self.assertEqual(response.status_code, 404)

    def test_trek_child_not_published_detail_view_ko_if_ancestor_not_published(self):
        response = self.get_trek_detail(self.child3.pk)
        self.assertEqual(response.status_code, 404)

    def test_trek_child_not_published_not_in_list_view_if_ancestor_published(self):
        response = self.get_trek_list({'fields': 'id'})
        self.assertNotContains(response, str(self.child1.pk))

    def test_tour_list(self):
        response = self.get_tour_list()
        #  test response code
        self.assertEqual(response.status_code, 200)

        # json collection structure is ok
        json_response = response.json()
        self.assertEqual(sorted(json_response.keys()),
                         PAGINATED_JSON_STRUCTURE)

        # trek count is ok
        self.assertEqual(len(json_response.get('results')), 2)  # Two parents

        # regenrate with geojson
        response = self.get_tour_list({'format': 'geojson'})
        json_response = response.json()

        # test geojson format
        self.assertEqual(sorted(json_response.keys()), PAGINATED_GEOJSON_STRUCTURE)

        self.assertEqual(len(json_response.get('features')), 2)
        # test dim 3 ok
        self.assertEqual(len(json_response.get('features')[0].get('geometry').get('coordinates')[0]),
                         3, json_response.get('features')[0].get('geometry').get('coordinates')[0])

        self.assertEqual(sorted(json_response.get('features')[0].keys()), GEOJSON_STRUCTURE)

        self.assertEqual(sorted(json_response.get('features')[0].get('properties').keys()),
                         TOUR_PROPERTIES_GEOJSON_STRUCTURE)

        self.assertEqual(json_response.get('features')[1].get('properties').get('count_children'), 1)

    @override_settings(ONLY_EXTERNAL_PUBLIC_PDF=True)
    def test_trek_external_pdf(self):
        response = self.get_trek_detail(self.parent.id)
        self.assertEqual(response.status_code, 200)

    @override_settings(SPLIT_TREKS_CATEGORIES_BY_ITINERANCY=True)
    def test_trek_detail_categories_split_itinerancy(self):
        response = self.get_trek_detail(self.parent.id)
        self.assertEqual(response.status_code, 200)

    @override_settings(SPLIT_TREKS_CATEGORIES_BY_PRACTICE=True)
    def test_trek_detail_categories_split_practice(self):
        response = self.get_trek_detail(self.treks[0].id)
        self.assertEqual(response.status_code, 200)

    def test_trek_detail_with_lang(self):
        response = self.get_trek_list({'language': 'en'})
        self.assertEqual(response.status_code, 200)
        self.assertEqual(response.json()['results'][0]['pdf'],
                         f'http://testserver/api/en/treks/{self.child2.pk}/child-2.pdf')

    def test_difficulty_list(self):
        response = self.get_difficulties_list()
        self.assertEqual(response.status_code, 200)

    def test_difficulty_detail(self):
        response = self.get_difficulty_detail(self.difficulty.pk)
        self.assertEqual(response.status_code, 200)

    def test_practice_list(self):
        response = self.get_practices_list()
        self.assertEqual(response.status_code, 200)

    def test_practice_detail(self):
        response = self.get_practices_detail(self.practice.pk)
        self.assertEqual(response.status_code, 200)

    def test_network_list(self):
        response = self.get_networks_list({'portals': self.portal.pk})
        self.assertContains(response, self.network.network)

    def test_network_detail(self):
        response = self.get_network_detail(self.network.pk)
        self.assertEqual(response.status_code, 200)

    def test_theme_list(self):
        response = self.get_themes_list({'portals': self.portal.pk})
        self.assertContains(response, self.theme.label)
        self.assertContains(response, self.theme3.label)

    def test_theme_list_filter_portal(self):
        portal2 = common_factory.TargetPortalFactory()
        trek = trek_factory.TrekFactory.create(published=True)
        trek.portal.add(portal2)
        trek.themes.add(self.theme)
        trek.save()
        # Ok because the trek is published
        response = self.get_themes_list({'portals': portal2.pk})
        json_response = response.json()
        self.assertEqual(len(json_response.get('results')), 1)

        trek.published = False
        trek.save()
        # No theme should be returned because the trek is not published anymore
        response = self.get_themes_list({'portals': portal2.pk})
        json_response = response.json()
        self.assertEqual(len(json_response.get('results')), 0)

        trek.published = True
        trek.deleted = True
        trek.save()
        # No theme should be returned because the published trek on this portal is deleted
        response = self.get_themes_list({'portals': portal2.pk})
        json_response = response.json()
        self.assertEqual(len(json_response.get('results')), 0)

    def test_city_list(self):
        self.check_number_elems_response(
            self.get_city_list(),
            zoning_models.City
        )

    def test_city_detail(self):
        self.check_structure_response(
            self.get_city_detail(self.city.pk),
            CITY_PROPERTIES_JSON_STRUCTURE
        )

    def test_district_list(self):
        self.check_number_elems_response(
            self.get_district_list(),
            zoning_models.District
        )

    def test_district_detail(self):
        self.check_structure_response(
            self.get_district_detail(self.district.pk),
            DISTRICT_PROPERTIES_JSON_STRUCTURE
        )

    def test_route_list(self):
        self.check_number_elems_response(
            self.get_route_list(),
            trek_models.Route
        )

    def test_sector_detail(self):
        self.check_structure_response(
            self.get_sector_detail(self.sector.pk),
            OUTDOOR_SECTOR_PROPERTIES_JSON_STRUCTURE
        )

    def test_sector_list(self):
        self.check_number_elems_response(
            self.get_sector_list(),
            outdoor_models.Sector
        )

    def test_hdviewpoint_detail(self):
        self.check_structure_response(
            self.get_hdviewpoint_detail(self.hdviewpoint_trek.pk),
            HDVIEWPOINT_DETAIL_JSON_STRUCTURE
        )

    def test_hdviewpoint_list(self):
        self.check_number_elems_response(
            self.get_hdviewpoint_list(),
            common_models.HDViewPoint
        )

    def test_route_detail(self):
        self.check_structure_response(
            self.get_route_detail(self.route.pk),
            ROUTE_PROPERTIES_JSON_STRUCTURE
        )

    def test_accessibility_list(self):
        self.check_number_elems_response(
            self.get_accessibility_list(),
            trek_models.Accessibility
        )

    def test_accessibility_level_list(self):
        self.check_number_elems_response(
            self.get_accessibility_level_list(),
            trek_models.AccessibilityLevel
        )

    def test_accessibility_detail(self):
        self.check_structure_response(
            self.get_accessibility_detail(self.accessibility.pk),
            ACCESSIBILITY_PROPERTIES_JSON_STRUCTURE
        )

    def test_accessibility_level_detail(self):
        self.check_structure_response(
            self.get_accessibility_level_detail(self.accessibility_level.pk),
            ACCESSIBILITY_LEVEL_PROPERTIES_JSON_STRUCTURE
        )

    def test_theme_detail(self):
        self.check_structure_response(
            self.get_themes_detail(self.theme2.pk),
            THEME_PROPERTIES_JSON_STRUCTURE
        )

    def test_portal_list(self):
        self.check_number_elems_response(
            self.get_portal_list(),
            common_models.TargetPortal
        )

    def test_portal_detail(self):
        self.check_structure_response(
            self.get_portal_detail(self.portal.pk),
            TARGET_PORTAL_PROPERTIES_JSON_STRUCTURE
        )

    def test_structure_list(self):
        self.check_number_elems_response(
            self.get_structure_list(),
            authent_models.Structure
        )

    def test_structure_filter_list(self):
        response = self.get_structure_list({'portals': self.portal.pk, 'language': 'en'})
        self.assertEquals(len(response.json()['results']), 1)

    def test_structure_detail(self):
        self.check_structure_response(
            self.get_structure_detail(self.structure.pk),
            STRUCTURE_PROPERTIES_JSON_STRUCTURE
        )

    def test_service_list(self):
        response = self.get_service_list()
        json_response = response.json()
        self.assertEqual(response.status_code, 200)
        services = trek_models.Service.objects.all()
        self.assertEquals(len(json_response['results']), services.count() - 1, services.filter(type__published=True).count())

    def test_service_detail(self):
        self.check_structure_response(
            self.get_service_detail(self.service.pk),
            SERVICE_DETAIL_JSON_STRUCTURE
        )

    def test_infrastructure_list(self):
        self.check_number_elems_response(
            self.get_infrastructure_list(),
            infrastructure_models.Infrastructure
        )

    def test_infrastructure_detail(self):
        self.check_structure_response(
            self.get_infrastructure_detail(self.infrastructure.pk),
            INFRASTRUCTURE_DETAIL_JSON_STRUCTURE
        )

    def test_infrastructuretype_list(self):
        self.check_number_elems_response(
            self.get_infrastructuretype_list(),
            infrastructure_models.InfrastructureType
        )

    def test_infrastructuretype_detail(self):
        self.check_structure_response(
            self.get_infrastructuretype_detail(self.infrastructure_type.pk),
            INFRASTRUCTURE_TYPE_DETAIL_JSON_STRUCTURE
        )

    def test_infrastructurecondition_list(self):
        self.check_number_elems_response(
            self.get_infrastructurecondition_list(),
            infrastructure_models.InfrastructureCondition
        )

    def test_infrastructurecondition_detail(self):
        self.check_structure_response(
            self.get_infrastructurecondition_detail(self.infrastructure_condition.pk),
            INFRASTRUCTURE_CONDITION_DETAIL_JSON_STRUCTURE
        )

    def test_infrastructuremaintenancedifficulty_list(self):
        self.check_number_elems_response(
            self.get_infrastructuremaintenancedifficulty_list(),
            infrastructure_models.InfrastructureMaintenanceDifficultyLevel
        )

    def test_infrastructuremaintenancedifficulty_detail(self):
        self.check_structure_response(
            self.get_infrastructuremaintenancedifficulty_detail(self.infrastructure_maintenancedifficulty.pk),
            INFRASTRUCTURE_MAINTENANCE_DIFFICULTY_DETAIL_JSON_STRUCTURE
        )

    def test_infrastructureusagedifficulty_list(self):
        self.check_number_elems_response(
            self.get_infrastructureusagedifficulty_list(),
            infrastructure_models.InfrastructureUsageDifficultyLevel
        )

    def test_infrastructureusagedifficulty_detail(self):
        self.check_structure_response(
            self.get_infrastructureusagedifficulty_detail(self.infrastructure_usagedifficulty.pk),
            INFRASTRUCTURE_USAGE_DIFFICULTY_DETAIL_JSON_STRUCTURE
        )

    def test_servicetype_list(self):
        response = self.get_servicetype_list()
        json_response = response.json()
        self.assertEqual(response.status_code, 200)
        services = trek_models.ServiceType.objects.all()
        self.assertEquals(len(json_response['results']), services.count() - 1, services.filter(published=True).count())

    def test_servicetype_detail(self):
        self.check_structure_response(
            self.get_servicetype_detail(self.service_type.pk),
            SERVICE_TYPE_DETAIL_JSON_STRUCTURE
        )

    def test_signage_detail(self):
        self.check_structure_response(
            self.get_signage_detail(self.signage.pk),
            SIGNAGE_DETAIL_JSON_STRUCTURE
        )

    def test_signage_list(self):
        self.check_number_elems_response(
            self.get_signage_list(),
            signage_models.Signage
        )

    def test_signagetype_list(self):
        self.check_number_elems_response(
            self.get_signagetype_list(),
            signage_models.SignageType
        )

    def test_signagetype_detail(self):
        self.check_structure_response(
            self.get_signagetype_detail(self.signagetype.pk),
            SIGNAGE_TYPE_DETAIL_JSON_STRUCTURE
        )

    def test_signagebladetype_list(self):
        self.check_number_elems_response(
            self.get_signagebladetype_list(),
            signage_models.BladeType
        )

    def test_signagebladetype_detail(self):
        self.check_structure_response(
            self.get_signagebladetype_detail(self.bladetype.pk),
            SIGNAGE_BLADE_TYPE_DETAIL_JSON_STRUCTURE
        )

    def test_signagesealing_list(self):
        self.check_number_elems_response(
            self.get_signagesealing_list(),
            signage_models.Sealing
        )

    def test_signagesealing_detail(self):
        self.check_structure_response(
            self.get_signagesealing_detail(self.sealing.pk),
            SIGNAGE_SEALING_DETAIL_JSON_STRUCTURE
        )

    def test_signagecolor_list(self):
        self.check_number_elems_response(
            self.get_signagecolor_list(),
            signage_models.Color
        )

    def test_signagecolor_detail(self):
        self.check_structure_response(
            self.get_signagecolor_detail(self.color.pk),
            SIGNAGE_BLADE_COLOR_DETAIL_JSON_STRUCTURE
        )

    def test_signagedirection_list(self):
        self.check_number_elems_response(
            self.get_signagedirection_list(),
            signage_models.Direction
        )

    def test_signagedirection_detail(self):
        self.check_structure_response(
            self.get_signagedirection_detail(self.direction.pk),
            SIGNAGE_DIRECTION_DETAIL_JSON_STRUCTURE
        )

    def test_service_types_filter(self):
        response = self.get_service_list({'types': self.service_type.pk})
        self.assertEqual(response.json().get("count"), 1)

    def test_poi_list(self):
        response = self.get_poi_list()
        #  test response code
        self.assertEqual(response.status_code, 200)

        # json collection structure is ok
        json_response = response.json()
        self.assertEqual(sorted(json_response.keys()),
                         PAGINATED_JSON_STRUCTURE)

        # trek count is ok
        self.assertEqual(len(json_response.get('results')),
                         trek_models.POI.objects.all().count())

        # regenerate with geojson 3D
        response = self.get_poi_list({'format': 'geojson'})
        json_response = response.json()

        # test geojson format
        self.assertEqual(sorted(json_response.keys()),
                         PAGINATED_GEOJSON_STRUCTURE)

        self.assertEqual(len(json_response.get('features')),
                         trek_models.POI.objects.all().count())
        # test dim 3
        self.assertEqual(len(json_response.get('features')[0].get('geometry').get('coordinates')),
                         3)

        self.assertEqual(sorted(json_response.get('features')[0].keys()),
                         GEOJSON_STRUCTURE)

        self.assertEqual(sorted(json_response.get('features')[0].get('properties').keys()),
                         POI_PROPERTIES_GEOJSON_STRUCTURE)

        response = self.get_poi_list({'types': self.poi_type.pk, 'trek': self.treks[0].pk, 'sites': self.site.pk, 'courses': self.course.pk})
        self.assertEqual(response.status_code, 200)

    def launch_tests_excluded_pois(self, obj, filter_name):
        response = self.get_poi_list({filter_name: obj.pk})
        json_response = response.json()
        #  test response code
        self.assertEqual(response.status_code, 200)
        self.assertEqual(
            len(json_response.get('results')),
            trek_models.POI.objects.all().count() - 1  # 1 excluded POI
        )
        obj.pois_excluded.add(self.poi)
        obj.save()

        response = self.get_poi_list({filter_name: obj.pk})
        json_response = response.json()
        #  test response code
        self.assertEqual(response.status_code, 200)
        self.assertEqual(
            len(json_response.get('results')),
            trek_models.POI.objects.all().count() - 2  # 1 excluded POI
        )

    def test_poi_list_filter_trek(self):
        self.launch_tests_excluded_pois(self.treks[0], 'trek')

    def test_poi_list_filter_courses(self):
        self.launch_tests_excluded_pois(self.course, 'courses')

    def test_poi_list_filter_sites(self):
        self.launch_tests_excluded_pois(self.site, 'sites')

    def test_poi_list_filter_distance(self):
        """ Test POI list is filtered by reference point distance """
        geom_path = LineString([(1.4464187622070312, 43.65147866566022),
                                (1.435432434082031, 43.63682057801007)], srid=4326)
        geom_path.transform(2154)
        pois_path = core_factory.PathFactory(geom=geom_path)
        geom_point_1 = Point(x=1.4464187622070312,
                             y=43.65147866566022, srid=4326)
        geom_point_1.transform(2154)
        poi_1 = trek_factory.POIFactory(paths=[(pois_path, 0, 0)],
                                        geom=geom_point_1)
        geom_point_2 = Point(x=1.435432434082031,
                             y=43.63682057801007, srid=4326)
        geom_point_2.transform(2154)
        poi_2 = trek_factory.POIFactory(paths=[(pois_path, 0, 0)],
                                        geom=geom_point_2)
        # pois are in list is in non filtered list
        response = self.get_poi_list()
        # json collection structure is ok
        json_response = response.json()
        ids_pois = [element['id'] for element in json_response['results']]
        self.assertIn(poi_1.pk, ids_pois)
        self.assertIn(poi_2.pk, ids_pois)

        # test pois is in distance filter (< 110000 km)
        response = self.get_poi_list({
            'dist': '110000',
            'point': f"{self.reference_point.x},{self.reference_point.y}",
        })
        # json collection structure is ok
        json_response = response.json()
        ids_pois = [element['id'] for element in json_response['results']]
        self.assertIn(poi_1.pk, ids_pois)
        self.assertIn(poi_2.pk, ids_pois)

        # test trek is not in distance filter (< 50km)
        response = self.get_poi_list({
            'dist': '50000',
            'point': f"{self.reference_point.x},{self.reference_point.x}",
        })
        # json collection structure is ok
        json_response = response.json()
        ids_pois = [element['id'] for element in json_response['results']]
        self.assertNotIn(poi_1.pk, ids_pois)
        self.assertNotIn(poi_2.pk, ids_pois)

    def test_poi_list_filter_in_bbox(self):
        """ Test POI list is filtered by bbox param """
        geom_path = LineString([(1.4464187622070312, 43.65147866566022),
                                (1.435432434082031, 43.63682057801007)], srid=4326)
        geom_path.transform(2154)
        pois_path = core_factory.PathFactory(geom=geom_path)
        geom_point_1 = Point(x=1.4464187622070312,
                             y=43.65147866566022, srid=4326)
        geom_point_1.transform(2154)
        poi_1 = trek_factory.POIFactory(paths=[(pois_path, 0, 0)],
                                        geom=geom_point_1)
        geom_point_2 = Point(x=1.435432434082031,
                             y=43.63682057801007, srid=4326)
        geom_point_2.transform(2154)
        poi_2 = trek_factory.POIFactory(paths=[(pois_path, 0, 0)],
                                        geom=geom_point_2)

        test_bbox = LineString(geom_point_1, geom_point_2, srid=2154)
        test_bbox.buffer(10)
        test_bbox.transform(4326)
        xmin, ymin, xmax, ymax = test_bbox.extent

        # test pois is in bbox filter
        response = self.get_poi_list({
            'in_bbox': f'{xmin},{ymin},{xmax},{ymax}',
        })
        # json collection structure is ok
        json_response = response.json()
        ids_pois = [element['id'] for element in json_response['results']]
        self.assertIn(poi_1.pk, ids_pois)
        self.assertIn(poi_2.pk, ids_pois)

        # test trek is not in distance filter (< 50km)
        response = self.get_poi_list({
            'in_bbox': f'{0.0},{0.0},{1.0},{1.0}',
        })
        # json collection structure is ok
        json_response = response.json()
        ids_pois = [element['id'] for element in json_response['results']]
        self.assertNotIn(poi_1.pk, ids_pois)
        self.assertNotIn(poi_2.pk, ids_pois)

    def test_poi_type(self):
        response = self.get_poi_type()
        self.assertEqual(response.status_code, 200)

    def test_poi_published_detail(self):
        id_poi = trek_factory.POIFactory.create(published_fr=True, published=False)
        response = self.get_poi_detail(id_poi.pk)
        self.assertEqual(response.status_code, 200)

    def test_poi_not_published_detail_lang_en(self):
        id_poi = trek_factory.POIFactory.create(published_fr=True, published=False)
        response = self.get_poi_detail(id_poi.pk, {'language': 'en'})
        self.assertEqual(response.status_code, 404)

    def test_poi_not_published_detail(self):
        poi_not_published = trek_factory.POIFactory.create(published=False)
        response = self.get_poi_detail(poi_not_published.pk)
        self.assertEqual(response.status_code, 404)

    def test_touristiccontentcategory_detail(self):
        self.check_structure_response(
            self.get_touristiccontentcategory_detail(self.category.pk),
            TOURISTIC_CONTENT_CATEGORY_DETAIL_JSON_STRUCTURE
        )

    def test_touristiccontentcategory_list(self):
        json_response = self.get_touristiccontentcategory_list().json()
        # Get two objects for the two published touristic contents
        self.assertEquals(len(json_response['results']), 2)

    def test_touristiccontentcategory_list_filter(self):
        response = self.get_touristiccontentcategory_list({'portals': self.portal.pk})
        self.assertEquals(len(response.json()['results']), 1)

    def test_touristiccontent_detail(self):
        self.check_structure_response(
            self.get_touristiccontent_detail(self.content.pk),
            TOURISTIC_CONTENT_DETAIL_JSON_STRUCTURE
        )

    @override_settings(ONLY_EXTERNAL_PUBLIC_PDF=True)
    def test_touristiccontent_external_pdf(self):
        self.check_structure_response(
            self.get_touristiccontent_detail(self.content.pk),
            TOURISTIC_CONTENT_DETAIL_JSON_STRUCTURE
        )

    def test_touristiccontent_list(self):
        """ Test Touristic content list access and structure """
        response = self.get_touristiccontent_list()
        self.assertEqual(response.status_code, 200)

        # json collection structure is ok
        json_response = response.json()
        self.assertEqual(sorted(json_response.keys()),
                         PAGINATED_JSON_STRUCTURE)

        # touristiccontent count is ok
        self.assertEqual(len(json_response.get('results')),
                         tourism_models.TouristicContent.objects.all().count())

    def test_touristiccontent_list_filter_distance(self):
        """ Test Touristic content list is filtered by reference point distance """
        geom_point_1 = Point(x=1.4464187622070312,
                             y=43.65147866566022, srid=4326)
        geom_point_1.transform(2154)
        tc_1 = tourism_factory.TouristicContentFactory(geom=geom_point_1)
        geom_point_2 = Point(x=1.435432434082031,
                             y=43.63682057801007, srid=4326)
        geom_point_2.transform(2154)
        tc_2 = tourism_factory.TouristicContentFactory(geom=geom_point_2)

        # test present if no filtering
        response = self.get_touristiccontent_list()
        self.assertEqual(response.status_code, 200)
        json_response = response.json()
        ids = [element['id'] for element in json_response['results']]
        self.assertIn(tc_1.pk, ids)
        self.assertIn(tc_2.pk, ids)

        # test present filtering < 110km
        response = self.get_touristiccontent_list({
            'dist': '110000',
            'point': f"{self.reference_point.x},{self.reference_point.y}",
        })

        json_response = response.json()
        ids = [element['id'] for element in json_response['results']]
        self.assertIn(tc_1.pk, ids)
        self.assertIn(tc_2.pk, ids)

        # test present filtering < 50km
        response = self.get_touristiccontent_list({
            'dist': '50000',
            'point': f"{self.reference_point.x},{self.reference_point.y}",
        })

        json_response = response.json()
        ids = [element['id'] for element in json_response['results']]
        self.assertNotIn(tc_1.pk, ids)
        self.assertNotIn(tc_2.pk, ids)

    def test_touristiccontent_list_filter_in_bbox(self):
        """ Test Touristic content list is filtered by bbox """
        geom_point_1 = Point(x=1.4464187622070312,
                             y=43.65147866566022, srid=4326)
        geom_point_1.transform(2154)
        tc_1 = tourism_factory.TouristicContentFactory(geom=geom_point_1)
        geom_point_2 = Point(x=1.435432434082031,
                             y=43.63682057801007, srid=4326)
        geom_point_2.transform(2154)
        tc_2 = tourism_factory.TouristicContentFactory(geom=geom_point_2)

        bbox = LineString(geom_point_1, geom_point_2, srid=2154)
        bbox.buffer(10)
        bbox.transform(4326)
        xmin, ymin, xmax, ymax = bbox.extent

        # test present filtering < 110km
        response = self.get_touristiccontent_list({
            'in_bbox': f"{xmin},{ymin},{xmax},{ymax}",
        })

        json_response = response.json()
        ids = [element['id'] for element in json_response['results']]
        self.assertIn(tc_1.pk, ids)
        self.assertIn(tc_2.pk, ids)

        # test present filtering < 50km
        response = self.get_touristiccontent_list({
            'in_bbox': f"{0.0},{0.0},{1.0},{1.0}",
        })

        json_response = response.json()
        ids = [element['id'] for element in json_response['results']]
        self.assertNotIn(tc_1.pk, ids)
        self.assertNotIn(tc_2.pk, ids)

    def test_touristiccontent_near_trek(self):
        response = self.get_touristiccontent_list({'near_trek': self.treks[0].pk})
        self.assertEqual(len(response.json()['results']), 2)

    def test_touristiccontent_near_missing_trek(self):
        response = self.get_touristiccontent_list({'near_trek': 42666})
        self.assertEqual(len(response.json()['results']), 0)

    def test_touristiccontent_categories(self):
        response = self.get_touristiccontent_list({'categories': self.content.category.pk})
        self.assertEqual(len(response.json()['results']), 1)

    def test_touristiccontent_types(self):
        tct1 = tourism_factory.TouristicContentType1Factory()
        response = self.get_touristiccontent_list({'types': self.content.type1.all()[0].pk})
        self.assertEqual(len(response.json()['results']), 1)
        response = self.get_touristiccontent_list({'types': self.content.type2.all()[0].pk})
        self.assertEqual(len(response.json()['results']), 1)
        response = self.get_touristiccontent_list({
            'types': '{},{}'.format(self.content.type1.all()[0].pk, self.content.type2.all()[0].pk)
        })
        self.assertEqual(len(response.json()['results']), 1)
        response = self.get_touristiccontent_list({'types': '{},{}'.format(self.content.type1.all()[0].pk, tct1.pk)})
        self.assertEqual(len(response.json()['results']), 1)
        response = self.get_touristiccontent_list({'types': '{},{}'.format(self.content.type2.all()[0].pk, tct1.pk)})
        self.assertEqual(len(response.json()['results']), 0)

    def test_touristiccontent_city(self):
        response = self.get_touristiccontent_list({'cities': self.city.pk})
        self.assertEqual(len(response.json()['results']), 2)

    def test_touristiccontent_inexistant_city(self):
        response = self.get_touristiccontent_list({'cities': '99999'})
        self.assertEqual(len(response.json()['results']), 0)

    def test_touristiccontent_district(self):
        response = self.get_touristiccontent_list({'districts': self.district.pk})
        self.assertEqual(len(response.json()['results']), 2)

    def test_touristiccontent_inexistant_district(self):
        response = self.get_touristiccontent_list({'districts': 99999})
        self.assertEqual(len(response.json()['results']), 0)

    def test_touristiccontent_structure(self):
        response = self.get_touristiccontent_list({'structures': self.content.structure.pk})
        self.assertEqual(len(response.json()['results']), 2)

    def test_touristiccontent_theme(self):
        response = self.get_touristiccontent_list({'themes': self.content.themes.all()[0].pk})
        self.assertEqual(len(response.json()['results']), 1)

    def test_touristiccontent_portal(self):
        response = self.get_touristiccontent_list({'portals': self.content.portal.all()[0].pk})
        self.assertEqual(len(response.json()['results']), 1)

    def test_touristiccontent_label_accessibility(self):
        response = self.get_touristiccontent_list({'labels_accessibility': self.label_accessibility.pk})
        self.assertEqual(len(response.json()['results']), 1)

    def test_touristiccontent_q(self):
        response = self.get_touristiccontent_list({'q': 'Blah CT'})
        self.assertEqual(len(response.json()['results']), 2)

    def test_touristiccontent_detail_with_lang(self):
        response = self.get_touristiccontent_list({'language': 'en'})
        self.assertEqual(response.status_code, 200)
        self.assertEqual(response.json()['results'][0]['pdf'],
                         f'http://testserver/api/en/touristiccontents/{self.content.pk}/touristic-content.pdf')

    def test_labels_accessibility_detail(self):
        self.check_structure_response(
            self.get_labelaccessibility_detail(self.label_accessibility.pk),
            LABEL_ACCESSIBILITY_DETAIL_JSON_STRUCTURE
        )

    def test_labels_accessibility_list(self):
        self.check_number_elems_response(
            self.get_labelaccessibility_list(),
            tourism_models.LabelAccessibility
        )

    def test_labels_list(self):
        self.check_number_elems_response(
            self.get_label_list(),
            common_models.Label
        )

    def test_labels_filter_filter(self):
        label_1 = common_factory.LabelFactory.create(filter=False)
        label_2 = common_factory.LabelFactory.create(filter=True)
        self.treks[0].labels.add(label_1, label_2)
        response = self.get_label_list({'only_filters': True})
        self.assertEqual(response.json()["count"], 3)
        self.assertSetEqual({result["id"] for result in response.json()["results"]}, {self.label.pk, label_2.pk, self.label_3.pk})
        response = self.get_label_list({'only_filters': False})
        self.assertEqual(response.json()["results"][0]["id"], label_1.pk)
        self.assertEqual(response.json()["count"], 1)
        response = self.get_label_list()
        self.assertEqual(response.json()["count"], 4)

        response = self.get_label_list({'only_filters': 'None'})
        self.assertEqual(response.json()["count"], 0)

    def test_labels_detail(self):
        self.check_structure_response(
            self.get_label_detail(self.label.pk),
            TREK_LABEL_PROPERTIES_JSON_STRUCTURE
        )

    def test_filetype_detail(self):
        self.check_structure_response(
            self.get_filetype_detail(self.filetype.pk),
            FILETYPE_PROPERTIES_JSON_STRUCTURE
        )

    def test_filetype_list(self):
        self.check_number_elems_response(
            self.get_filetype_list(),
            common_models.FileType
        )

    def test_informationdesk_list(self):
        self.check_number_elems_response(
            self.get_informationdesk_list(),
            tourism_models.InformationDesk
        )

    def test_informationdesk_detail(self):
        self.check_structure_response(
            self.get_informationdesk_detail(self.info_desk.pk),
            INFORMATION_DESK_PROPERTIES_JSON_STRUCTURE
        )

    def test_informationdesk_filter_trek(self):
        response = self.get_informationdesk_list({'trek': self.treks[0].pk})
        self.assertEqual(response.json()["count"], 1)
        self.assertEqual(response.json()["results"][0]["id"], self.info_desk.pk)
        response = self.get_informationdesk_list({'trek': self.parent.pk})
        self.assertEqual(response.json()["count"], 0)

    def test_infodesk_filter_type(self):
        response = self.get_informationdesk_list({'types': self.information_desk_type.pk})
        self.assertEqual(response.json()["count"], 1)
        self.assertEqual(response.json()["results"][0]["id"], self.info_desk.pk)

    def test_infodesk_filter_label_accessibility(self):
        response = self.get_informationdesk_list({'labels_accessibility': self.label_accessibility.pk})
        self.assertEqual(response.json()["count"], 1)
        self.assertEqual(response.json()["results"][0]["id"], self.info_desk.pk)

    def test_informationdesk_type_list(self):
        self.check_number_elems_response(
            self.get_informationdesk_type_list(),
            tourism_models.InformationDeskType
        )

    def test_informationdesk_type_detail(self):
        self.check_structure_response(
            self.get_informationdesk_type_detail(self.information_desk_type.pk),
            INFORMATION_DESK_TYPE_PROPERTIES_JSON_STRUCTURE
        )

    def test_source_list(self):
        self.check_number_elems_response(
            self.get_source_list(),
            common_models.RecordSource
        )

    def test_source_detail(self):
        self.check_structure_response(
            self.get_source_detail(self.source.pk),
            SOURCE_PROPERTIES_JSON_STRUCTURE
        )

    def test_reservationsystem_list(self):
        self.check_number_elems_response(
            self.get_reservationsystem_list(),
            common_models.ReservationSystem
        )

    def test_reservationsystem_list_filter(self):
        response = self.get_reservationsystem_list({'portals': self.portal.pk})
        # Two results : one reservationsystem associated with content2 and the other with trek[0]
        self.assertEquals(len(response.json()['results']), 2)

    def test_reservationsystem_detail(self):
        self.check_structure_response(
            self.get_reservationsystem_detail(self.reservation_system.pk),
            RESERVATION_SYSTEM_PROPERTIES_JSON_STRUCTURE
        )

    def test_site_list(self):
        self.check_number_elems_response(
            self.get_site_list(),
            outdoor_models.Site
        )

    def test_site_detail(self):
        self.check_structure_response(
            self.get_site_detail(self.site.pk),
            SITE_PROPERTIES_JSON_STRUCTURE
        )

    def test_site_list_filters(self):
        response = self.get_site_list({
            'q': 'test string'
        })
        #  test response code
        self.assertEqual(response.status_code, 200)

    def test_course_list(self):
        self.check_number_elems_response(
            self.get_course_list(),
            outdoor_models.Course
        )

    def test_course_detail(self):
        self.check_structure_response(
            self.get_course_detail(self.course.pk),
            COURSE_PROPERTIES_JSON_STRUCTURE
        )

    def test_coursetype_list(self):
        self.check_number_elems_response(
            self.get_coursetype_list(),
            outdoor_models.CourseType
        )

    def test_coursetype_detail(self):
        self.check_structure_response(
            self.get_coursetype_detail(self.coursetype.pk),
            COURSETYPE_PROPERTIES_JSON_STRUCTURE
        )

    def test_course_list_filters(self):
        response = self.get_course_list({
            'q': 'test string'
        })
        #  test response code
        self.assertEqual(response.status_code, 200)

    def test_outdoorpractice_list(self):
        response = self.get_outdoorpractice_list()
        json_response = response.json()
        self.assertEqual(response.status_code, 200)
        self.assertEquals(
            len(json_response['results']),
            outdoor_models.Practice.objects.filter(sites__published=True).distinct().count()
        )

    def test_outdoorpractice_detail(self):
        self.check_structure_response(
            self.get_outdoorpractice_detail(self.site.practice.pk),
            OUTDOORPRACTICE_PROPERTIES_JSON_STRUCTURE
        )

    def test_sitetype_list(self):
        self.check_number_elems_response(
            self.get_sitetype_list(),
            outdoor_models.SiteType
        )

    def test_sitetype_detail(self):
        self.check_structure_response(
            self.get_sitetype_detail(self.site.type.pk),
            SITETYPE_PROPERTIES_JSON_STRUCTURE
        )

    def test_sensitivearea_list(self):
        self.check_number_elems_response(
            self.get_sensitivearea_list(params={'period': 'any'}),
            sensitivity_models.SensitiveArea
        )
        # Test filters coverage
        response = self.get_sensitivearea_list({
            'trek': self.parent.id,
            'period': "1,2,3,10,11,12",
            'structure': self.structure.id,
            'practice': self.sensitivearea_practice.id,
        })
        self.assertEqual(response.status_code, 200)

    def test_sensitivearea_detail(self):
        self.check_structure_response(
            self.get_sensitivearea_detail(self.sensitivearea.pk, params={'period': 'any'}),
            SENSITIVE_AREA_PROPERTIES_JSON_STRUCTURE
        )

    def test_sensitivearea_practice_list(self):
        self.check_number_elems_response(
            self.get_sensitiveareapractice_list(),
            sensitivity_models.SportPractice
        )

    def test_sensitivearea_practice_detail(self):
        self.check_structure_response(
            self.get_sensitiveareapractice_detail(self.sensitivearea_practice.pk),
            sorted(['name', 'id'])
        )

    def test_sensitivearea_species_list(self):
        self.check_number_elems_response(
            self.get_sensitiveareaspecies_list(),
            sensitivity_models.Species
        )

    def test_sensitivearea_species_detail(self):
        self.check_structure_response(
            self.get_sensitiveareaspecies_detail(self.sensitivearea_species.pk),
            SENSITIVE_AREA_SPECIES_PROPERTIES_JSON_STRUCTURE
        )

    def test_config(self):
        response = self.get_config()
        self.assertEqual(response.status_code, 200)

        json_response = response.json()
        self.assertEqual(sorted(json_response.keys()), ['bbox'])

    def test_organism_list(self):
        self.check_number_elems_response(
            self.get_organism_list(),
            common_models.Organism
        )

    def test_organism_detail(self):
        self.check_structure_response(
            self.get_organism_detail(self.organism.pk),
            ORGANISM_PROPERTIES_JSON_STRUCTURE
        )

    def test_sensitivearea_distance_list(self):
        if settings.TREKKING_TOPOLOGY_ENABLED:
            p1 = core_factory.PathFactory.create(geom=LineString((605600, 6650000), (605604, 6650004), srid=2154))
            trek = trek_factory.TrekFactory.create(
                published=True,
                name='Parent',
                paths=[p1]
            )
        else:
            trek = trek_factory.TrekFactory.create(geom=LineString((605600, 6650000), (605604, 6650004), srid=2154))
        specy = sensitivity_factory.SpeciesFactory.create(period01=True)
        sensitivity_factory.SensitiveAreaFactory.create(
            geom='SRID=2154;POLYGON((605600 6650000, 605600 6650004, 605604 6650004, 605604 6650000, 605600 6650000))',
            species=specy,
            description="Test"
        )
        sensitivity_factory.SensitiveAreaFactory.create(
            geom='SRID=2154;POLYGON((606001 6650501, 606001 6650505, 606005 6650505, 606005 6650501, 606001 6650501))',
            species=specy,
            description="Test 2"
        )
        response = self.get_sensitivearea_list({
            'trek': trek.id,
            'period': '1'
        })
        self.assertEqual(response.status_code, 200)
        self.assertEqual(response.json()['count'], 1)
        # validate wrong trek id get 404
        response = self.get_sensitivearea_list({
            'trek': 9999
        })
        self.assertEqual(response.status_code, 404)

    def test_hdviewpoint_detail_content(self):
        response = self.get_hdviewpoint_detail(self.hdviewpoint_trek.pk)
        self.assertEqual(response.status_code, 200)
        json_response = response.json()
        self.assertEqual(
            json_response.get('picture_tiles_url'),
            f"http://testserver/api/hdviewpoint/drf/hdviewpoints/{self.hdviewpoint_trek.pk}/tiles/%7Bz%7D/%7Bx%7D/%7By%7D.png?source=vips"
        )
        json.dumps(json_response.get('annotations'))
        self.assertIsNone(json_response.get('site'))
        self.assertIsNone(json_response.get('poi'))
        self.assertEquals(json_response.get('trek').get('uuid'), str(self.treks[0].uuid))
        self.assertEquals(json_response.get('trek').get('id'), self.treks[0].id)

    def test_hdviewpoint_detail_content_poi(self):
        response = self.get_hdviewpoint_detail(self.hdviewpoint_poi.pk)
        self.assertEqual(response.status_code, 200)
        json_response = response.json()
        json.dumps(json_response.get('annotations'))
        self.assertIsNone(json_response.get('site'))
        self.assertIsNone(json_response.get('trek'))
        self.assertEquals(json_response.get('poi').get('uuid'), str(self.poi.uuid))
        self.assertEquals(json_response.get('poi').get('id'), self.poi.id)

    def test_hdviewpoint_detail_content_site(self):
        response = self.get_hdviewpoint_detail(self.hdviewpoint_site.pk)
        self.assertEqual(response.status_code, 200)
        json_response = response.json()
        json.dumps(json_response.get('annotations'))
        self.assertIsNone(json_response.get('poi'))
        self.assertIsNone(json_response.get('trek'))
        self.assertEquals(json_response.get('site').get('uuid'), str(self.site.uuid))
        self.assertEquals(json_response.get('site').get('id'), self.site.id)


class APIAccessAdministratorTestCase(BaseApiTest):
    """ TestCase for administrator API profile """

    @classmethod
    def setUpTestData(cls):
        #  created user
        cls.administrator = SuperUserFactory()
        BaseApiTest.setUpTestData()

    def test_path_list(self):
        self.client.force_login(self.administrator)
        response = self.get_path_list()
        self.assertEqual(response.status_code, 200)
        json_response = response.json()
        self.assertEqual(sorted(json_response.keys()),
                         PAGINATED_JSON_STRUCTURE)
        self.assertEqual(len(json_response.get('results')), path_models.Path.objects.all().count())
        response = self.get_path_list({'format': 'geojson'})
        json_response = response.json()

        # test geojson format
        self.assertEqual(sorted(json_response.keys()),
                         PAGINATED_GEOJSON_STRUCTURE)

        self.assertEqual(len(json_response.get('features')),
                         path_models.Path.objects.all().count(), json_response)
        # test dim 3 ok
        self.assertEqual(len(json_response.get('features')[0].get('geometry').get('coordinates')[0]), 3)

        self.assertEqual(sorted(json_response.get('features')[0].get('properties').keys()),
                         PATH_PROPERTIES_GEOJSON_STRUCTURE)


class APISwaggerTestCase(BaseApiTest):
    """ TestCase API documentation """

    @classmethod
    def setUpTestData(cls):
        BaseApiTest.setUpTestData()

    def test_schema_fields(self):
        response = self.client.get('/api/v2/', {'format': 'openapi'})
        self.assertContains(response, 'Filter by a bounding box formatted like W-lng,S-lat,E-lng,N-lat (WGS84).')
        self.assertContains(response, 'Set language for translation. Can be all or a two-letters language code.')
        self.assertContains(response, 'Filter by minimum difficulty level (id).')
        self.assertContains(response, 'Reference point to compute distance (WGS84). Example: lng,lat.')
        self.assertContains(response, 'Filter by one or more practice id, comma-separated.')
        self.assertContains(response, 'Filter by one or more types id, comma-separated. Logical OR for types in the same list, AND for types in different lists.')

    def test_swagger_ui(self):
        response = self.client.get('/api/v2/')
        self.assertContains(response, 'swagger')


class TrekRatingScaleTestCase(TestCase):
    @classmethod
    def setUpTestData(cls):
        cls.practice1 = trek_factory.PracticeFactory()
        cls.practice2 = trek_factory.PracticeFactory()
        cls.practice1.treks.set([trek_factory.TrekFactory()])
        cls.practice2.treks.set([trek_factory.TrekFactory()])
        cls.scale1 = trek_factory.RatingScaleFactory(name='AAA', practice=cls.practice1)
        cls.scale2 = trek_factory.RatingScaleFactory(name='AAA', practice=cls.practice2)
        cls.scale3 = trek_factory.RatingScaleFactory(name='BBB', practice=cls.practice2)

    def test_list(self):
        response = self.client.get('/api/v2/trek_ratingscale/')
        self.assertEqual(response.status_code, 200)
        self.assertJSONEqual(response.content, {
            'count': 3,
            'next': None,
            'previous': None,
            'results': [{
                'id': self.scale1.pk,
                'name': {'en': 'AAA', 'es': None, 'fr': None, 'it': None},
                'practice': self.practice1.pk,
            }, {
                'id': self.scale2.pk,
                'name': {'en': 'AAA', 'es': None, 'fr': None, 'it': None},
                'practice': self.practice2.pk,
            }, {
                'id': self.scale3.pk,
                'name': {'en': 'BBB', 'es': None, 'fr': None, 'it': None},
                'practice': self.practice2.pk,
            }]
        })

    def test_detail(self):
        response = self.client.get('/api/v2/trek_ratingscale/{}/'.format(self.scale1.pk))
        self.assertEqual(response.status_code, 200)
        self.assertJSONEqual(response.content, {
            'id': self.scale1.pk,
            'name': {'en': 'AAA', 'es': None, 'fr': None, 'it': None},
            'practice': self.practice1.pk,
        })

    def test_filter_q(self):
        response = self.client.get('/api/v2/trek_ratingscale/', {'q': 'A'})
        self.assertEqual(response.status_code, 200)
        self.assertEqual(response.json()['count'], 2)
        for scale in response.json()['results']:
            self.assertEqual(scale['name']['en'], 'AAA')

    def test_filter_practice(self):
        response = self.client.get('/api/v2/trek_ratingscale/', {'practices': self.practice2.pk})
        self.assertEqual(response.status_code, 200)
        self.assertEqual(response.json()['count'], 2)
        for scale in response.json()['results']:
            self.assertEqual(scale['practice'], self.practice2.pk)


class OutdoorRatingScaleTestCase(TestCase):
    @classmethod
    def setUpTestData(cls):
        cls.practice1 = outdoor_factory.PracticeFactory()
        cls.practice2 = outdoor_factory.PracticeFactory()
        cls.practice1.sites.set([outdoor_factory.SiteFactory()])
        cls.practice2.sites.set([outdoor_factory.SiteFactory()])
        cls.scale1 = outdoor_factory.RatingScaleFactory(name='AAA', practice=cls.practice1)
        cls.scale2 = outdoor_factory.RatingScaleFactory(name='AAA', practice=cls.practice2)
        cls.scale3 = outdoor_factory.RatingScaleFactory(name='BBB', practice=cls.practice2)

    def test_list(self):
        response = self.client.get('/api/v2/outdoor_ratingscale/')
        self.assertEqual(response.status_code, 200)
        self.assertJSONEqual(response.content, {
            'count': 3,
            'next': None,
            'previous': None,
            'results': [{
                'id': self.scale1.pk,
                'name': {'en': 'AAA', 'es': None, 'fr': None, 'it': None},
                'practice': self.practice1.pk,
            }, {
                'id': self.scale2.pk,
                'name': {'en': 'AAA', 'es': None, 'fr': None, 'it': None},
                'practice': self.practice2.pk,
            }, {
                'id': self.scale3.pk,
                'name': {'en': 'BBB', 'es': None, 'fr': None, 'it': None},
                'practice': self.practice2.pk,
            }]
        })

    def test_detail(self):
        response = self.client.get('/api/v2/outdoor_ratingscale/{}/'.format(self.scale1.pk))
        self.assertEqual(response.status_code, 200)
        self.assertJSONEqual(response.content, {
            'id': self.scale1.pk,
            'name': {'en': 'AAA', 'es': None, 'fr': None, 'it': None},
            'practice': self.practice1.pk,
        })

    def test_filter_q(self):
        response = self.client.get('/api/v2/outdoor_ratingscale/', {'q': 'A'})
        self.assertEqual(response.status_code, 200)
        self.assertEqual(response.json()['count'], 2)
        for scale in response.json()['results']:
            self.assertEqual(scale['name']['en'], 'AAA')

    def test_filter_practice(self):
        response = self.client.get('/api/v2/outdoor_ratingscale/', {'practices': self.practice2.pk})
        self.assertEqual(response.status_code, 200)
        self.assertEqual(response.json()['count'], 2)
        for scale in response.json()['results']:
            self.assertEqual(scale['practice'], self.practice2.pk)


class TrekRatingTestCase(TestCase):
    @classmethod
    def setUpTestData(cls):
        cls.scale1 = trek_factory.RatingScaleFactory(name='BBB')
        cls.scale2 = trek_factory.RatingScaleFactory(name='AAA')
        cls.rating1 = trek_factory.RatingFactory(name='AAA', scale=cls.scale1)
        cls.rating2 = trek_factory.RatingFactory(name='AAA', scale=cls.scale2)
        cls.rating3 = trek_factory.RatingFactory(name='BBB', scale=cls.scale2)
        cls.rating1.treks.set([trek_factory.TrekFactory()])
        cls.rating2.treks.set([trek_factory.TrekFactory()])
        cls.rating3.treks.set([trek_factory.TrekFactory()])

    def test_list(self):
        response = self.client.get('/api/v2/trek_rating/')
        self.assertEqual(response.status_code, 200)
        self.assertJSONEqual(response.content, {
            'count': 3,
            'next': None,
            'previous': None,
            'results': [{
                'color': '',
                'description': {'en': None, 'es': None, 'fr': None, 'it': None},
                'id': self.rating1.pk,
                'name': {'en': 'AAA', 'es': None, 'fr': None, 'it': None},
                'order': None,
                'scale': self.scale1.pk,
            }, {
                'color': '',
                'description': {'en': None, 'es': None, 'fr': None, 'it': None},
                'id': self.rating2.pk,
                'name': {'en': 'AAA', 'es': None, 'fr': None, 'it': None},
                'order': None,
                'scale': self.scale2.pk,
            }, {
                'color': '',
                'description': {'en': None, 'es': None, 'fr': None, 'it': None},
                'id': self.rating3.pk,
                'name': {'en': 'BBB', 'es': None, 'fr': None, 'it': None},
                'order': None,
                'scale': self.scale2.pk,
            }]
        })

    def test_detail(self):
        response = self.client.get('/api/v2/trek_rating/{}/'.format(self.rating2.pk))
        self.assertEqual(response.status_code, 200)
        self.assertJSONEqual(response.content, {
            'id': self.rating2.pk,
            'color': '',
            'description': {'en': None, 'es': None, 'fr': None, 'it': None},
            'name': {'en': 'AAA', 'es': None, 'fr': None, 'it': None},
            'order': None,
            'scale': self.scale2.pk,
        })

    def test_filter_q(self):
        response = self.client.get('/api/v2/trek_rating/', {'q': 'BBB'})
        self.assertEqual(response.status_code, 200)
        self.assertEqual(response.json()['count'], 2)
        for rating in response.json()['results']:
            self.assertNotEqual(rating['name']['en'] == 'BBB', rating['scale'] == self.scale1.pk)

    def test_filter_scale(self):
        response = self.client.get('/api/v2/trek_rating/', {'scale': self.scale2.pk})
        self.assertEqual(response.status_code, 200)
        self.assertEqual(response.json()['count'], 2)
        for rating in response.json()['results']:
            self.assertEqual(rating['scale'], self.scale2.pk)


class OutdoorRatingTestCase(TestCase):
    @classmethod
    def setUpTestData(cls):
        cls.scale1 = outdoor_factory.RatingScaleFactory(name='BBB')
        cls.scale2 = outdoor_factory.RatingScaleFactory(name='AAA')
        cls.rating1 = outdoor_factory.RatingFactory(name='AAA', scale=cls.scale1)
        cls.rating2 = outdoor_factory.RatingFactory(name='AAA', scale=cls.scale2)
        cls.rating3 = outdoor_factory.RatingFactory(name='BBB', scale=cls.scale2)
        cls.rating1.sites.set([outdoor_factory.SiteFactory()])
        cls.rating2.sites.set([outdoor_factory.SiteFactory()])
        cls.rating3.sites.set([outdoor_factory.SiteFactory()])

    def test_list(self):
        response = self.client.get('/api/v2/outdoor_rating/')
        self.assertEqual(response.status_code, 200)
        self.assertJSONEqual(response.content, {
            'count': 3,
            'next': None,
            'previous': None,
            'results': [{
                'color': '',
                'description': {'en': None, 'es': None, 'fr': None, 'it': None},
                'id': self.rating1.pk,
                'name': {'en': 'AAA', 'es': None, 'fr': None, 'it': None},
                'order': None,
                'scale': self.scale1.pk,
            }, {
                'color': '',
                'description': {'en': None, 'es': None, 'fr': None, 'it': None},
                'id': self.rating2.pk,
                'name': {'en': 'AAA', 'es': None, 'fr': None, 'it': None},
                'order': None,
                'scale': self.scale2.pk,
            }, {
                'color': '',
                'description': {'en': None, 'es': None, 'fr': None, 'it': None},
                'id': self.rating3.pk,
                'name': {'en': 'BBB', 'es': None, 'fr': None, 'it': None},
                'order': None,
                'scale': self.scale2.pk,
            }]
        })

    def test_detail(self):
        response = self.client.get('/api/v2/outdoor_rating/{}/'.format(self.rating1.pk))
        self.assertEqual(response.status_code, 200)
        self.assertJSONEqual(response.content, {
            'id': self.rating1.pk,
            'color': '',
            'description': {'en': None, 'es': None, 'fr': None, 'it': None},
            'name': {'en': 'AAA', 'es': None, 'fr': None, 'it': None},
            'order': None,
            'scale': self.scale1.pk,
        })

    def test_filter_q(self):
        response = self.client.get('/api/v2/outdoor_rating/', {'q': 'BBB'})
        self.assertEqual(response.status_code, 200)
        self.assertEqual(response.json()['count'], 2)
        for rating in response.json()['results']:
            self.assertNotEqual(rating['name']['en'] == 'BBB', rating['scale'] == self.scale1.pk)

    def test_filter_scale(self):
        response = self.client.get('/api/v2/outdoor_rating/', {'scale': self.scale2.pk})
        self.assertEqual(response.status_code, 200)
        self.assertEqual(response.json()['count'], 2)
        for rating in response.json()['results']:
            self.assertEqual(rating['scale'], self.scale2.pk)


class FlatPageTestCase(TestCase):

    @classmethod
    def setUpTestData(cls):
        cls.source = common_factory.RecordSourceFactory()
        cls.portal = common_factory.TargetPortalFactory()
        cls.page1 = flatpages_factory.FlatPageFactory(
            title='AAA', published=True, order=2, target='web', content='Blah',
            sources=[cls.source], portals=[cls.portal]
        )
        cls.page2 = flatpages_factory.FlatPageFactory(
            title='BBB', published=True, order=1, target='mobile', content='Blbh'
        )

    def test_list(self):
        response = self.client.get('/api/v2/flatpage/')
        self.assertEqual(response.status_code, 200)
        self.assertJSONEqual(response.content, {
            'count': 2,
            'next': None,
            'previous': None,
            'results': [{
                'id': self.page2.pk,
                'title': {'en': 'BBB', 'es': None, 'fr': None, 'it': None},
                'content': {'en': 'Blbh', 'es': None, 'fr': None, 'it': None},
                'external_url': '',
                'order': 1,
                'portal': [],
                'published': {'en': True, 'es': False, 'fr': False, 'it': False},
                'source': [],
                'target': 'mobile',
                'attachments': [],
            }, {
                'id': self.page1.pk,
                'title': {'en': 'AAA', 'es': None, 'fr': None, 'it': None},
                'content': {'en': 'Blah', 'es': None, 'fr': None, 'it': None},
                'external_url': '',
                'order': 2,
                'portal': [self.portal.pk],
                'published': {'en': True, 'es': False, 'fr': False, 'it': False},
                'source': [self.source.pk],
                'target': 'web',
                'attachments': [],
            }]
        })

    def test_detail(self):
        response = self.client.get('/api/v2/flatpage/{}/'.format(self.page1.pk))
        self.assertEqual(response.status_code, 200)
        self.assertJSONEqual(response.content, {
            'id': self.page1.pk,
            'title': {'en': 'AAA', 'es': None, 'fr': None, 'it': None},
            'content': {'en': 'Blah', 'es': None, 'fr': None, 'it': None},
            'external_url': '',
            'order': 2,
            'portal': [self.portal.pk],
            'published': {'en': True, 'es': False, 'fr': False, 'it': False},
            'source': [self.source.pk],
            'target': 'web',
            'attachments': [],
        })

    def test_filter_q(self):
        response = self.client.get('/api/v2/flatpage/', {'q': 'BB'})
        self.assertEqual(response.status_code, 200)
        self.assertEqual(response.json()['count'], 1)
        self.assertEqual(response.json()['results'][0]['title']['en'], 'BBB')

    def test_filter_targets(self):
        response = self.client.get('/api/v2/flatpage/', {'targets': 'web'})
        self.assertEqual(response.status_code, 200)
        self.assertEqual(response.json()['count'], 1)
        self.assertEqual(response.json()['results'][0]['title']['en'], 'AAA')

    def test_filter_sources(self):
        response = self.client.get('/api/v2/flatpage/', {'sources': self.source.pk})
        self.assertEqual(response.status_code, 200)
        self.assertEqual(response.json()['count'], 1)
        self.assertEqual(response.json()['results'][0]['title']['en'], 'AAA')

    def test_filter_portals(self):
        response = self.client.get('/api/v2/flatpage/', {'portals': self.portal.pk})
        self.assertEqual(response.status_code, 200)
        self.assertEqual(response.json()['count'], 1)
        self.assertEqual(response.json()['results'][0]['title']['en'], 'AAA')


class ReportStatusTestCase(TestCase):
    @classmethod
    def setUpTestData(cls):
        cls.status1 = feedback_factory.ReportStatusFactory(label="A transmettre")
        cls.status2 = feedback_factory.ReportStatusFactory(label="En cours de traitement")
        cls.activity1 = feedback_factory.ReportActivityFactory(label="Horse-riding")
        cls.activity2 = feedback_factory.ReportActivityFactory(label="Climbing")
        cls.magnitude1 = feedback_factory.ReportProblemMagnitudeFactory(label="Easy")
        cls.magnitude2 = feedback_factory.ReportProblemMagnitudeFactory(label="Hardcore")
        cls.category1 = feedback_factory.ReportCategoryFactory(label="Conflict")
        cls.category2 = feedback_factory.ReportCategoryFactory(label="Literring")

    def test_status_list(self):
        response = self.client.get('/api/v2/feedback_status/')
        self.assertEqual(response.status_code, 200)
        self.assertJSONEqual(response.content, {
            "count": 2,
            "next": None,
            "previous": None,
            "results": [
                {
                    'identifier': self.status1.identifier,
                    'color': self.status1.color,
                    "id": self.status1.pk,
                    "label": {'en': "A transmettre", 'es': None, 'fr': None, 'it': None},
                },
                {
                    'identifier': self.status2.identifier,
                    'color': self.status2.color,
                    "id": self.status2.pk,
                    "label": {'en': "En cours de traitement", 'es': None, 'fr': None, 'it': None},
                }]
        })

    def test_activity_list(self):
        response = self.client.get('/api/v2/feedback_activity/')
        self.assertEqual(response.status_code, 200)
        self.assertJSONEqual(response.content, {
            "count": 2,
            "next": None,
            "previous": None,
            "results": [
                {
                    "id": self.activity1.pk,
                    "label": {'en': "Horse-riding", 'es': None, 'fr': None, 'it': None},
                },
                {
                    "id": self.activity2.pk,
                    "label": {'en': "Climbing", 'es': None, 'fr': None, 'it': None},
                }]
        })

    def test_magnitude_list(self):
        response = self.client.get('/api/v2/feedback_magnitude/')
        self.assertEqual(response.status_code, 200)
        self.assertJSONEqual(response.content, {
            "count": 2,
            "next": None,
            "previous": None,
            "results": [
                {
                    "id": self.magnitude1.pk,
                    "label": {'en': "Easy", 'es': None, 'fr': None, 'it': None},
                },
                {
                    "id": self.magnitude2.pk,
                    "label": {'en': "Hardcore", 'es': None, 'fr': None, 'it': None},
                }]
        })

    def test_category_list(self):
        response = self.client.get('/api/v2/feedback_category/')
        self.assertEqual(response.status_code, 200)
        self.assertJSONEqual(response.content, {
            "count": 2,
            "next": None,
            "previous": None,
            "results": [
                {
                    "id": self.category1.pk,
                    "label": {'en': "Conflict", 'es': None, 'fr': None, 'it': None},
                },
                {
                    "id": self.category2.pk,
                    "label": {'en': "Literring", 'es': None, 'fr': None, 'it': None},
                }]
        })


class LanguageOrderingTestCase(TestCase):
    @classmethod
    def setUpTestData(cls):
        cls.trek1 = trek_factory.TrekFactory(name_fr="AAA", name_en='ABA', published_fr=True, published_en=True)
        cls.trek2 = trek_factory.TrekFactory(name_fr="ABA", name_en='BAA', published_fr=True, published_en=True)
        cls.trek3 = trek_factory.TrekFactory(name_fr="BAA", name_en="AAA", published_fr=True, published_en=True)
        cls.trek4 = trek_factory.TrekFactory(name_fr="CCC", name_en="CCC", published_fr=True, published_en=True)
        cls.course1 = outdoor_factory.CourseFactory(name_fr="AAA", name_en='ABA', published_fr=True, published_en=True)
        cls.course2 = outdoor_factory.CourseFactory(name_fr="ABA", name_en='BAA', published_fr=True, published_en=True)
        cls.course3 = outdoor_factory.CourseFactory(name_fr="BAA", name_en="AAA", published_fr=True, published_en=True)
        cls.course4 = outdoor_factory.CourseFactory(name_fr="CCC", name_en="CCC", published_fr=True, published_en=True)
        cls.site1 = outdoor_factory.SiteFactory(name_fr="AAA", name_en='ABA', published_fr=True, published_en=True)
        cls.site2 = outdoor_factory.SiteFactory(name_fr="ABA", name_en='BAA', published_fr=True, published_en=True)
        cls.site3 = outdoor_factory.SiteFactory(name_fr="BAA", name_en="AAA", published_fr=True, published_en=True)
        cls.site4 = outdoor_factory.SiteFactory(name_fr="CCC", name_en="CCC", published_fr=True, published_en=True)
        cls.tc1 = tourism_factory.TouristicContentFactory(name_fr="AAA", name_en='ABA', published_fr=True, published_en=True)
        cls.tc2 = tourism_factory.TouristicContentFactory(name_fr="ABA", name_en='BAA', published_fr=True, published_en=True)
        cls.tc3 = tourism_factory.TouristicContentFactory(name_fr="BAA", name_en="AAA", published_fr=True, published_en=True)
        cls.tc4 = tourism_factory.TouristicContentFactory(name_fr="CCC", name_en="CCC", published_fr=True, published_en=True)

    def assert_ordered_by_language(self, endpoint, ordered_ids, language):
        # GET request on list with language param
        response = self.client.get(reverse(endpoint), {'language': language})
        self.assertEqual(response.status_code, 200)
        # Assert response list is ordered as expected
        for index, expected_id in enumerate(ordered_ids):
            self.assertEqual(response.json()['results'][index]['id'], expected_id)

    def test_ordered_trek_lists(self):
        order_fr = [self.trek1.id, self.trek2.id, self.trek3.id, self.trek4.id]
        self.assert_ordered_by_language('apiv2:trek-list', order_fr, 'fr')
        order_en = [self.trek3.id, self.trek1.id, self.trek2.id, self.trek4.id]
        self.assert_ordered_by_language('apiv2:trek-list', order_en, 'en')

    def test_ordered_touristic_content_lists(self):
        order_fr = [self.tc1.id, self.tc2.id, self.tc3.id, self.tc4.id]
        self.assert_ordered_by_language('apiv2:touristiccontent-list', order_fr, 'fr')
        order_en = [self.tc3.id, self.tc1.id, self.tc2.id, self.tc4.id]
        self.assert_ordered_by_language('apiv2:touristiccontent-list', order_en, 'en')

    def test_ordered_outdoor_site_lists(self):
        order_fr = [self.site1.id, self.site2.id, self.site3.id, self.site4.id]
        self.assert_ordered_by_language('apiv2:site-list', order_fr, 'fr')
        order_en = [self.site3.id, self.site1.id, self.site2.id, self.site4.id]
        self.assert_ordered_by_language('apiv2:site-list', order_en, 'en')

    def test_order_outdoor_course_lists(self):
        order_fr = [self.course1.id, self.course2.id, self.course3.id, self.course4.id]
        self.assert_ordered_by_language('apiv2:course-list', order_fr, 'fr')
        order_en = [self.course3.id, self.course1.id, self.course2.id, self.course4.id]
        self.assert_ordered_by_language('apiv2:course-list', order_en, 'en')


class WebLinksCategoryTestCase(TestCase):
    @classmethod
    def setUpTestData(cls):
        cls.web_link_cat1 = trek_factory.WebLinkCategoryFactory(pictogram='dummy_picto1.png', label="To do")
        cls.web_link_cat2 = trek_factory.WebLinkCategoryFactory(pictogram='dummy_picto2.png', label="To see")
        cls.web_link_cat3 = trek_factory.WebLinkCategoryFactory(pictogram='dummy_picto3.png', label="To eat")

    def test_web_links_category_list(self):
        response = self.client.get(reverse('apiv2:weblink-category-list'))
        self.assertEqual(response.status_code, 200)
        self.assertJSONEqual(response.content, {
            "count": 3,
            "next": None,
            "previous": None,
            "results": [
                {
                    "label": {'en': "To do", 'es': None, 'fr': None, 'it': None},
                    "id": self.web_link_cat1.pk,
                    "pictogram": "http://testserver/media/dummy_picto1.png",
                },
                {
                    "label": {'en': "To eat", 'es': None, 'fr': None, 'it': None},
                    "id": self.web_link_cat3.pk,
                    "pictogram": "http://testserver/media/dummy_picto3.png",
                },
                {
                    "label": {'en': "To see", 'es': None, 'fr': None, 'it': None},
                    "id": self.web_link_cat2.pk,
                    "pictogram": "http://testserver/media/dummy_picto2.png",
                }]
        })

    def test_web_links_category_detail(self):
        response = self.client.get(f"/api/v2/weblink_category/{self.web_link_cat1.pk}/")
        self.assertEqual(response.status_code, 200)
        self.assertJSONEqual(response.content, {
            "label": {'en': "To do", 'es': None, 'fr': None, 'it': None},
            "id": self.web_link_cat1.pk,
            "pictogram": "http://testserver/media/dummy_picto1.png",
        })


class TrekWebLinksTestCase(TestCase):
    @classmethod
    def setUpTestData(cls):
        cls.web_link_cat = trek_factory.WebLinkCategoryFactory(pictogram='dummy_picto.png', label_en='Category')
        cls.web_link1 = trek_factory.WebLinkFactory(category=cls.web_link_cat, name="Web link", name_en="Web link", url="http://dummy.url")
        cls.web_link2 = trek_factory.WebLinkFactory(category=cls.web_link_cat, name="Web link", name_en="Web link", url="http://dummy.url")
        cls.trek1 = trek_factory.TrekFactory(web_links=[cls.web_link1, cls.web_link2])

    def test_web_links_in_trek_list(self):
        response = self.client.get(reverse('apiv2:trek-list'))
        self.assertEqual(response.status_code, 200)
        json_result = response.json()['results'][0]
        web_links = json_result['web_links']
        self.assertEqual(json_result['id'], self.trek1.pk)
        self.assertEqual(web_links[0]['name']['en'], "Web link")
        self.assertEqual(web_links[0]['url'], "http://dummy.url")
        self.assertEqual(web_links[0]['category']['label']['en'], "Category")
        self.assertEqual(web_links[0]['category']['id'], self.web_link_cat.pk)
        self.assertEqual(web_links[0]['category']['pictogram'], 'http://testserver/media/dummy_picto.png')
        self.assertEqual(web_links[1]['name']['en'], "Web link")
        self.assertEqual(web_links[1]['url'], "http://dummy.url")
        self.assertEqual(web_links[1]['category']['label']['en'], "Category")
        self.assertEqual(web_links[1]['category']['id'], self.web_link_cat.pk)
        self.assertEqual(web_links[1]['category']['pictogram'], 'http://testserver/media/dummy_picto.png')

    def test_web_links_in_trek_detail(self):
        response = self.client.get(f"/api/v2/trek/{self.trek1.pk}/")
        self.assertEqual(response.status_code, 200)
        self.assertEqual(response.json()['id'], self.trek1.pk)
        self.assertEqual(response.json()['web_links'][0]['name']['en'], "Web link")
        self.assertEqual(response.json()['web_links'][0]['url'], "http://dummy.url")
        self.assertEqual(response.json()['web_links'][0]['category']['label']['en'], "Category")
        self.assertEqual(response.json()['web_links'][0]['category']['id'], self.web_link_cat.pk)
        self.assertEqual(response.json()['web_links'][0]['category']['pictogram'], 'http://testserver/media/dummy_picto.png')


class TrekDifficultyFilterCase(TestCase):
    @classmethod
    def setUpTestData(cls):
        cls.v_easy = trek_factory.DifficultyLevelFactory(difficulty="Very easy")
        cls.easy = trek_factory.DifficultyLevelFactory(difficulty="Easy")
        cls.medium = trek_factory.DifficultyLevelFactory(difficulty="Medium")
        cls.hard = trek_factory.DifficultyLevelFactory(difficulty="Very hard")
        cls.v_hard = trek_factory.DifficultyLevelFactory(difficulty="Hard")
        cls.trek_v_easy = trek_factory.TrekFactory(difficulty=cls.v_easy)
        cls.trek_easy = trek_factory.TrekFactory(difficulty=cls.easy)
        cls.trek_medium = trek_factory.TrekFactory(difficulty=cls.medium)
        cls.trek_hard = trek_factory.TrekFactory(difficulty=cls.hard)
        cls.trek_v_hard = trek_factory.TrekFactory(difficulty=cls.v_hard)

    def assert_trek_is_in_reponse(self, response, expected_trek):
        found = list(filter(lambda trek: trek['id'] == expected_trek.pk, response.json()['results']))
        self.assertTrue(found)

    def assert_trek_is_not_in_reponse(self, response, expected_trek):
        found = list(filter(lambda trek: trek['id'] == expected_trek.pk, response.json()['results']))
        self.assertFalse(found)

    def test_difficulty_ids(self):
        self.assertEqual(self.v_easy.id, 1)
        self.assertEqual(self.easy.id, 2)
        self.assertEqual(self.medium.id, 3)
        self.assertEqual(self.hard.id, 4)
        self.assertEqual(self.v_hard.id, 5)

    def test_filter_difficulty_min(self):
        response = self.client.get("/api/v2/trek/", {'difficulty_min': self.medium.id})
        self.assertEqual(response.status_code, 200)
        self.assertEqual(response.json()['count'], 3)
        self.assert_trek_is_not_in_reponse(response, self.trek_v_easy)
        self.assert_trek_is_not_in_reponse(response, self.trek_easy)
        self.assert_trek_is_in_reponse(response, self.trek_medium)
        self.assert_trek_is_in_reponse(response, self.trek_hard)
        self.assert_trek_is_in_reponse(response, self.trek_v_hard)

    def test_filter_difficulty_max(self):
        response = self.client.get("/api/v2/trek/", {'difficulty_max': self.medium.id})
        self.assertEqual(response.status_code, 200)
        self.assertEqual(response.json()['count'], 3)
        self.assert_trek_is_in_reponse(response, self.trek_v_easy)
        self.assert_trek_is_in_reponse(response, self.trek_easy)
        self.assert_trek_is_in_reponse(response, self.trek_medium)
        self.assert_trek_is_not_in_reponse(response, self.trek_hard)
        self.assert_trek_is_not_in_reponse(response, self.trek_v_hard)

    def test_filter_difficulty_min_max_1(self):
        response = self.client.get("/api/v2/trek/", {'difficulty_min': self.easy.id, 'difficulty_max': self.hard.id})
        self.assertEqual(response.status_code, 200)
        self.assertEqual(response.json()['count'], 3)
        self.assert_trek_is_not_in_reponse(response, self.trek_v_easy)
        self.assert_trek_is_in_reponse(response, self.trek_easy)
        self.assert_trek_is_in_reponse(response, self.trek_medium)
        self.assert_trek_is_in_reponse(response, self.trek_hard)
        self.assert_trek_is_not_in_reponse(response, self.trek_v_hard)

    def test_filter_difficulty_min_max_2(self):
        response = self.client.get("/api/v2/trek/", {'difficulty_min': self.hard.id, 'difficulty_max': self.hard.id})
        self.assertEqual(response.status_code, 200)
        self.assertEqual(response.json()['count'], 1)
        self.assert_trek_is_not_in_reponse(response, self.trek_v_easy)
        self.assert_trek_is_not_in_reponse(response, self.trek_easy)
        self.assert_trek_is_not_in_reponse(response, self.trek_medium)
        self.assert_trek_is_in_reponse(response, self.trek_hard)
        self.assert_trek_is_not_in_reponse(response, self.trek_v_hard)


@override_settings(SRID=4326)
@override_settings(API_SRID=4326)
@override_settings(TOURISM_INTERSECTION_MARGIN=500)
@freeze_time("2000-07-04")
class TouristicEventTestCase(BaseApiTest):

    @classmethod
    def setUpTestData(cls):
        cls.touristic_event_type = tourism_factory.TouristicEventTypeFactory()
        cls.place = tourism_factory.TouristicEventPlaceFactory(name="Here")
        cls.other_place = tourism_factory.TouristicEventPlaceFactory(name="Over here")
        cls.touristic_event1 = tourism_factory.TouristicEventFactory(
            name_fr="Exposition - Du vent, du sable et des étoiles",
            name_en="Wind and sand",
            description_fr="Cette exposition",
            description_en="An expo",
            description_teaser_fr="Un parcours dans la vie",
            geom=Point(0.77802, 43.047482, srid=4326),
            meeting_point="Bibliothèque municipale de Soueich, Mairie, 31550 Soueich",
            begin_date=datetime.date(2021, 7, 2),
            end_date=datetime.date(2021, 7, 3),
            accessibility="HA",
            target_audience="De 4 à 121 ans",
            published=True,
            bookable=True,
            type=cls.touristic_event_type,
            start_time=datetime.time(11, 20),
            end_time=datetime.time(12, 20),
            cancelled=True,
            place=cls.other_place,
            cancellation_reason=tourism_factory.CancellationReasonFactory(label_en="Fire", label_fr="Incendie")
        )
        cls.touristic_event1.portal.set([common_factory.TargetPortalFactory()])
        cls.touristic_event2 = tourism_factory.TouristicEventFactory(
            name_fr="expo",
            geom=Point(5.77802, 2.047482, srid=4326),
            published=True,
            bookable=False
        )
        cls.touristic_event2.portal.set([common_factory.TargetPortalFactory()])
        cls.path = core_factory.PathFactory.create(geom=LineString((0.77802, 43.047482), (0.77803, 43.047483), srid=4326))
        cls.trek = trek_factory.TrekFactory.create(
            paths=[(cls.path, 0, 1)],
            geom=cls.path.geom,
            published=True
        )
        cls.touristic_event3 = tourism_factory.TouristicEventFactory(
            name_fr="expooo",
            geom=Point(5.77802, 2.047482, srid=4326),
            published=False,
        )
        # Should not appear at any point
        cls.touristic_event4 = tourism_factory.TouristicEventFactory(
            deleted=True
        )
        cls.place_unpublished = tourism_factory.TouristicEventPlaceFactory(name="There")
        cls.touristic_event5 = tourism_factory.TouristicEventFactory(
            end_date=None,
            published=True,
            name="No end date",
            begin_date='2022-02-20',
            start_time="12:34",
            capacity=12,
            bookable=False,
            place=cls.place
        )
        cls.touristic_content = tourism_factory.TouristicContentFactory(geom=Point(0.77802, 43.047482, srid=4326))

    def test_touristic_event_list(self):
        response = self.get_touristicevent_list()
        self.assertEqual(response.json().get("count"), 3)

    @freeze_time("2022-02-02")
    def test_touristic_event_list_2(self):
        response = self.get_touristicevent_list()
        # Only two because past events are filter by default
        self.assertEqual(response.json().get("count"), 2)
        # Event with no end date is returned with begin date as end date
        self.assertEqual(response.json().get("results")[0]['end_date'], "2022-02-20")
        # start_time replaces meeting_time
        self.assertEqual(response.json().get("results")[0]['meeting_time'], "12:34:00")
        # capacity replaces participant_number
        self.assertEqual(response.json().get("results")[0]['participant_number'], '12')
        # Event with end date returns right end date
        self.assertEqual(response.json().get("results")[1]['end_date'], "2202-02-22")

    def test_touristic_event_dates_filters_1(self):
        response = self.get_touristicevent_list({'dates_before': '2200-01-01', 'dates_after': '1970-01-01'})
        self.assertEqual(response.json().get("count"), 3)

    def test_touristic_event_dates_filters_2(self):
        response = self.get_touristicevent_list({'dates_before': '2021-09-01', 'dates_after': '1970-01-01'})
        self.assertEqual(response.json().get("count"), 2)

    def test_touristic_event_dates_filters_3(self):
        response = self.get_touristicevent_list({'dates_after': '2021-07-03'})
        self.assertEqual(response.json().get("count"), 3)

    def test_touristic_event_dates_filters_4(self):
        response = self.get_touristicevent_list({'dates_after': '2021-07-04'})
        # Event 1 finishes on 3rd of july
        self.assertEqual(response.json().get("count"), 2)

    def test_touristic_event_cancelled_filter(self):
        response = self.get_touristicevent_list({'cancelled': 'True'})
        self.assertEqual(response.json().get("count"), 1)
        self.assertTrue(response.json().get("results")[0].get("cancelled"))
        self.assertEqual(response.json().get("results")[0].get("cancellation_reason").get('en'), "Fire")
        self.assertEqual(response.json().get("results")[0].get("cancellation_reason").get('fr'), "Incendie")
        response = self.get_touristicevent_list({'cancelled': 'False'})
        self.assertEqual(response.json().get("count"), 2)

    def test_touristic_event_detail(self):
        response = self.get_touristicevent_detail(self.touristic_event1.pk)
        self.check_structure_response(response, TOURISTIC_EVENT_DETAIL_JSON_STRUCTURE)

    def test_touristic_event_place_detail(self):
        response = self.get_touristiceventplace_detail(self.place.pk)
        self.check_structure_response(response, TOURISTIC_EVENT_PLACE_DETAIL_JSON_STRUCTURE)

    def test_touristicevent_near_trek(self):
        response = self.get_touristicevent_list({'near_trek': self.trek.pk})
        # Event 1 appears but not Event 2
        self.assertEqual(response.json().get("count"), 1)

    def test_touristicevent_near_touristicevent(self):
        response = self.get_touristicevent_list({'near_touristicevent': self.touristic_event3.pk})
        # Event 2 appears but not Event 1 (too far) or Event 3 (not published)
        self.assertEqual(response.json().get("count"), 1)

    def test_touristicevent_near_touristiccontent(self):
        response = self.get_touristicevent_list({'near_touristiccontent': self.touristic_content.pk})
        # Event 1 appears but not Event 2 (too far) or Event 3 (too far + not published)
        self.assertEqual(response.json().get("count"), 1)

    def test_touristic_event_portal_filters(self):
        response = self.get_touristicevent_list({'portals': self.touristic_event1.portal.first().pk})
        self.assertEqual(response.json().get("count"), 1)

    def test_touristic_event_type_filters(self):
        response = self.get_touristicevent_list({'types': self.touristic_event_type.pk})
        self.assertEqual(response.json().get("count"), 1)

    def test_touristic_event_bookable(self):
        response = self.get_touristicevent_list({'bookable': 'True'})
        self.assertEqual(response.json().get("count"), 1)
        response = self.get_touristicevent_list({'bookable': 'False'})
        self.assertEqual(response.json().get("count"), 2)

    def test_touristic_event_place_filter(self):
        response = self.get_touristicevent_list({'place': f"{self.place.pk},{self.other_place.pk}"})
        self.assertEqual(response.json().get("count"), 2)

    def test_touristic_event_place_list(self):
        response = self.get_touristiceventplace_list()
        self.assertEqual(response.json().get("count"), 2)


class TouristicEventTypeTestCase(BaseApiTest):
    @classmethod
    def setUpTestData(cls):
        cls.touristic_event_type = tourism_factory.TouristicEventTypeFactory(type_fr="Cool", type_en="af")
        cls.touristic_event = tourism_factory.TouristicEventFactory(
            published=True,
            type=cls.touristic_event_type
        )

    def test_touristic_event_type_list(self):
        response = self.get_touristiceventtype_list()
        self.assertEqual(response.json().get("count"), 1)
        self.assertEqual(len(response.json().get("results")), 1)

    def test_touristic_event_type_detail(self):
        response = self.get_touristiceventtype_detail(self.touristic_event_type.pk)
        self.check_structure_response(response, TOURISTIC_EVENT_TYPE_DETAIL_JSON_STRUCTURE)


class TouristicEventTypeFilterTestCase(BaseApiTest):
    """ Test filtering depending on published, deleted content for touristic event types """

    @classmethod
    def setUpTestData(cls):
        # ### Build all type scenarios
        #  Type with no content -> don't send it
        cls.type_with_no_content = tourism_factory.TouristicEventTypeFactory()
        #  Type with no published content -> don't send it
        cls.type_with_no_published_content = tourism_factory.TouristicEventTypeFactory()
        cls.not_published_event = tourism_factory.TouristicEventFactory(
            published=False,
            type=cls.type_with_no_published_content
        )
        # Type with no content that was not deleted -> don't send it
        cls.type_with_only_deleted_content = tourism_factory.TouristicEventTypeFactory()
        cls.deleted_event = tourism_factory.TouristicEventFactory(
            deleted=True,
            type=cls.type_with_only_deleted_content
        )
        # Type with published and not deleted content -> send it
        cls.type_with_published_and_not_deleted_content = tourism_factory.TouristicEventTypeFactory()
        cls.published_and_not_deleted_event = tourism_factory.TouristicEventFactory(
            deleted=False,
            published_en=True,
            type=cls.type_with_published_and_not_deleted_content
        )
        # Type with published_fr and not deleted content -> send it when language=fr
        cls.type_with_published_and_not_deleted_content_with_lang = tourism_factory.TouristicEventTypeFactory()
        cls.published_and_not_deleted_event_with_lang = tourism_factory.TouristicEventFactory(
            deleted=False,
            published_fr=True,
            type=cls.type_with_published_and_not_deleted_content_with_lang
        )

    def test_touristic_event_type_list_returns_published(self):
        """ Assert API returns only types with published events
        """
        response = self.get_touristiceventtype_list()
        self.assertEqual(response.status_code, 200)
        self.assertEqual(response.json()['count'], 2)
        returned_types = response.json()['results']
        all_ids = [type['id'] for type in returned_types]
        self.assertNotIn(self.type_with_no_content.pk, all_ids)
        self.assertNotIn(self.type_with_no_published_content.pk, all_ids)
        self.assertNotIn(self.type_with_only_deleted_content.pk, all_ids)
        self.assertIn(self.type_with_published_and_not_deleted_content.pk, all_ids)
        self.assertIn(self.type_with_published_and_not_deleted_content_with_lang.pk, all_ids)

    def test_touristic_event_type_list_returns_published_in_language(self):
        """ Assert API returns only published events in specified language
        """
        response = self.get_touristiceventtype_list({'language': 'fr'})
        self.assertEqual(response.status_code, 200)
        self.assertEqual(response.json()['count'], 1)
        returned_types = response.json()['results']
        all_ids = [type['id'] for type in returned_types]

        self.assertNotIn(self.type_with_no_content.pk, all_ids)
        self.assertNotIn(self.type_with_no_published_content.pk, all_ids)
        self.assertNotIn(self.type_with_only_deleted_content.pk, all_ids)
        self.assertNotIn(self.type_with_published_and_not_deleted_content.pk, all_ids)
        self.assertIn(self.type_with_published_and_not_deleted_content_with_lang.pk, all_ids)


class TouristicEventTypeFilterByPortalTestCase(TouristicEventTypeFilterTestCase):
    """ Test filtering depending on portal for touristic event types """

    @classmethod
    def setUpTestData(cls):
        # ### Duplicate all type scenarios based on portal
        super().setUpTestData()
        cls.queried_portal = common_factory.TargetPortalFactory()
        cls.other_portal = common_factory.TargetPortalFactory()
        #  Type with no content on this portal -> don't send it
        cls.event_on_other_portal = tourism_factory.TouristicEventFactory(
            published=False,
            type=cls.type_with_no_content,
        )
        cls.event_on_other_portal.portal.set([cls.other_portal])
        #  Type with no published content on portal-> don't send it
        cls.not_published_event.portal.set([cls.queried_portal])
        cls.published_event_on_other_portal = tourism_factory.TouristicEventFactory(
            published_en=True,
            type=cls.type_with_no_published_content,
        )
        cls.published_event_on_other_portal.portal.set([cls.other_portal])
        # Type with no content on portal that was not deleted -> don't send it
        cls.deleted_event.portal.set([cls.queried_portal])
        cls.not_deleted_event_on_other_portal = tourism_factory.TouristicEventFactory(
            deleted=False,
            type=cls.type_with_only_deleted_content,
        )
        cls.not_deleted_event_on_other_portal.portal.set([cls.other_portal])

    def test_touristic_event_type_list_returns_published(self):
        """ Assert API returns only types with published events on portal
        """
        response = self.get_touristiceventtype_list({'portals': self.queried_portal.pk})
        self.assertEqual(response.status_code, 200)
        self.assertEqual(response.json()['count'], 0)
        returned_types = response.json()['results']
        all_ids = [type['id'] for type in returned_types]

        self.assertNotIn(self.type_with_no_content.pk, all_ids)
        self.assertNotIn(self.type_with_no_published_content.pk, all_ids)
        self.assertNotIn(self.type_with_only_deleted_content.pk, all_ids)
        # Didn't set portal on these ones yet
        self.assertNotIn(self.type_with_published_and_not_deleted_content.pk, all_ids)
        self.assertNotIn(self.type_with_published_and_not_deleted_content_with_lang.pk, all_ids)

    def test_touristic_event_type_list_returns_published_2(self):
        """ Assert API returns only types with published events on portal
        """
        # Type with published and not deleted content on portal -> send it
        self.published_and_not_deleted_event.portal.set([self.queried_portal])
        # Type with published_fr and not deleted content on portal -> send it when language=fr
        self.published_and_not_deleted_event_with_lang.portal.set([self.queried_portal])
        response = self.get_touristiceventtype_list({'portals': self.queried_portal.pk})
        self.assertEqual(response.status_code, 200)
        self.assertEqual(response.json()['count'], 2)
        returned_types = response.json()['results']
        all_ids = [type['id'] for type in returned_types]

        self.assertNotIn(self.type_with_no_content.pk, all_ids)
        self.assertNotIn(self.type_with_no_published_content.pk, all_ids)
        self.assertNotIn(self.type_with_only_deleted_content.pk, all_ids)
        # Portal is set this time
        self.assertIn(self.type_with_published_and_not_deleted_content.pk, all_ids)
        self.assertIn(self.type_with_published_and_not_deleted_content_with_lang.pk, all_ids)


class NearOutdoorFilterTestCase(BaseApiTest):
    """ Test near_outdoorsite and near_outdoorcourse filter on routes """

    @classmethod
    def setUpTestData(cls):
        cls.site = outdoor_factory.SiteFactory(
            published_fr=True,
            geom=GeometryCollection(Point(100.1, 100.1, srid=2154))
        )
        cls.course = outdoor_factory.CourseFactory(
            published_fr=True,
            geom=GeometryCollection(Point(100, 100, srid=2154)),
            parent_sites=[cls.site]
        )
        # trek1 is nearby
        cls.path1 = core_factory.PathFactory.create(geom=LineString((0.0, 0.0), (1.0, 1.0), srid=2154))
        cls.trek1 = trek_factory.TrekFactory.create(
            paths=[(cls.path1, 0, 1)],
            geom=cls.path1.geom,
            published_fr=True
        )
        # trek2 is far away
        cls.path2 = core_factory.PathFactory.create(geom=LineString((9999.0, 9999.0), (9999.0, 9998.0), srid=2154))
        cls.trek2 = trek_factory.TrekFactory.create(
            paths=[(cls.path2, 0, 1)],
            geom=cls.path2.geom,
            published_fr=True
        )
        # event1 is nearby
        cls.touristic_event1 = tourism_factory.TouristicEventFactory(
            geom=(Point(0.5, 0.5, srid=2154)),
            published=True,
        )
        # event2 is far away
        cls.touristic_event2 = tourism_factory.TouristicEventFactory(
            geom=(Point(9999.5, 9999.5, srid=2154)),
            published=True,
        )
        # content1 is nearby
        cls.touristic_content1 = tourism_factory.TouristicContentFactory(
            geom=(Point(0.5, 0.5, srid=2154)),
            published=True,
        )
        # content2 is far away
        cls.touristic_content2 = tourism_factory.TouristicContentFactory(
            geom=(Point(9999.5, 9999.5, srid=2154)),
            published=True,
        )
        # site1 is nearby
        cls.site1 = outdoor_factory.SiteFactory(
            published_fr=True,
            geom=GeometryCollection(Point(100.5, 100.5, srid=2154))
        )
        # site2 is far away
        cls.site2 = outdoor_factory.SiteFactory(
            published_fr=True,
            geom=GeometryCollection(Point(9999.5, 9999.5, srid=2154))
        )
        # course1 is nearby
        cls.course1 = outdoor_factory.CourseFactory(
            published_fr=True,
            geom=GeometryCollection(Point(100.5, 100.5, srid=2154)),
            parent_sites=[cls.site1]
        )
        # course2 is far away
        cls.course2 = outdoor_factory.CourseFactory(
            published_fr=True,
            geom=GeometryCollection(Point(9999.5, 9999.5, srid=2154)),
            parent_sites=[cls.site2]

        )
        # poi 1 is nearby
        cls.poi1 = trek_factory.POIFactory(
            paths=[(cls.path1, 0, 0)],
            geom=cls.path1.geom
        )
        # poi 2 isfar away
        cls.poi2 = trek_factory.POIFactory(
            paths=[(cls.path2, 0, 0)],
            geom=cls.path2.geom
        )
        # info desk 1 is nearby
        cls.info_desk1 = tourism_factory.InformationDeskFactory(
            geom=Point(0.0, 0.0, srid=2154)
        )
        # info desk 2 is far away
        cls.info_desk2 = tourism_factory.InformationDeskFactory(
            geom=Point(9999.5, 9999.5, srid=2154)
        )
        cls.trek1.information_desks.set([cls.info_desk1])
        cls.trek2.information_desks.set([cls.info_desk2])
        # sensitive area 1 is nearby
        cls.sensitivearea1 = sensitivity_factory.SensitiveAreaFactory(
            geom=Polygon(
                (
                    (0, 0),
                    (0, 1),
                    (1, 1),
                    (0, 0)
                ),
                srid=2154
            )
        )
        # sensitive area 2 is nearby
        cls.sensitivearea2 = sensitivity_factory.SensitiveAreaFactory(
            geom=Polygon(
                (
                    (9999, 9999),
                    (9999, 9998),
                    (9998, 9998),
                    (9999, 9999)
                ),
                srid=2154
            )
        )

    def test_trek_near_outdoorcourse(self):
        response = self.get_trek_list({'near_outdoorcourse': self.course.pk})
        self.assertEqual(response.json()["count"], 1)
        self.assertEqual(response.json()["results"][0]["id"], self.trek1.pk)

    def test_trek_near_outdoorsite(self):
        response = self.get_trek_list({'near_outdoorsite': self.site.pk})
        self.assertEqual(response.json()["count"], 1)
        self.assertEqual(response.json()["results"][0]["id"], self.trek1.pk)

    def test_touristicevent_near_outdoorcourse(self):
        response = self.get_touristicevent_list({'near_outdoorcourse': self.course.pk})
        self.assertEqual(response.json()["count"], 1)
        self.assertEqual(response.json()["results"][0]["id"], self.touristic_event1.pk)

    def test_touristicevent_near_outdoorsite(self):
        response = self.get_touristicevent_list({'near_outdoorsite': self.site.pk})
        self.assertEqual(response.json()["count"], 1)
        self.assertEqual(response.json()["results"][0]["id"], self.touristic_event1.pk)

    def test_touristiccontent_near_outdoorcourse(self):
        response = self.get_touristiccontent_list({'near_outdoorcourse': self.course.pk})
        self.assertEqual(response.json()["count"], 1)
        self.assertEqual(response.json()["results"][0]["id"], self.touristic_content1.pk)

    def test_outdoorcourse_near_outdoorcourse(self):
        response = self.get_course_list({'near_outdoorcourse': self.course.pk})
        self.assertEqual(response.json()["count"], 1)
        self.assertEqual(response.json()["results"][0]["id"], self.course1.pk)

    def test_outdoorcourse_near_outdoorsite(self):
        response = self.get_course_list({'near_outdoorsite': self.site.pk})
        self.assertEqual(response.json()["count"], 2)
        self.assertEqual(response.json()["results"][0]["id"], self.course.pk)
        self.assertEqual(response.json()["results"][1]["id"], self.course1.pk)

    def test_outdoorsite_near_outdoorcourse(self):
        response = self.get_site_list({'near_outdoorcourse': self.course.pk})
        self.assertEqual(response.json()["count"], 2)
        self.assertEqual(response.json()["results"][0]["id"], self.site.pk)
        self.assertEqual(response.json()["results"][1]["id"], self.site1.pk)

    def test_outdoorsite_near_outdoorsite(self):
        response = self.get_site_list({'near_outdoorsite': self.site.pk})
        self.assertEqual(response.json()["count"], 1)
        self.assertEqual(response.json()["results"][0]["id"], self.site1.pk)

    def test_poi_near_outdoorcourse(self):
        response = self.get_poi_list({'near_outdoorcourse': self.course.pk})
        self.assertEqual(response.json()["count"], 1)
        self.assertEqual(response.json()["results"][0]["id"], self.poi1.pk)

    def test_poi_near_outdoorsite(self):
        response = self.get_poi_list({'near_outdoorsite': self.site.pk})
        self.assertEqual(response.json()["count"], 1)
        self.assertEqual(response.json()["results"][0]["id"], self.poi1.pk)

    def test_infodesk_near_outdoorcourse(self):
        response = self.get_informationdesk_list({'near_outdoorcourse': self.course.pk})
        self.assertEqual(response.json()["count"], 1)
        self.assertEqual(response.json()["results"][0]["id"], self.info_desk1.pk)

    def test_infodesk_near_outdoorsite(self):
        response = self.get_informationdesk_list({'near_outdoorsite': self.site.pk})
        self.assertEqual(response.json()["count"], 1)
        self.assertEqual(response.json()["results"][0]["id"], self.info_desk1.pk)

    def test_sensitivearea_near_outdoorcourse(self):
        response = self.get_sensitivearea_list({'near_outdoorcourse': self.course.pk, 'period': 'any'})
        self.assertEqual(response.json()["count"], 1)
        self.assertEqual(response.json()["results"][0]["id"], self.sensitivearea1.pk)

    def test_sensitivearea_near_outdoorsite(self):
        response = self.get_sensitivearea_list({'near_outdoorsite': self.site.pk, 'period': 'any'})
        self.assertEqual(response.json()["count"], 1)
        self.assertEqual(response.json()["results"][0]["id"], self.sensitivearea1.pk)


class UpdateOrCreateDatesFilterTestCase(BaseApiTest):

    @classmethod
    def setUpTestData(cls):
        cls.path1 = core_factory.PathFactory()
        cls.path2 = core_factory.PathFactory()
        cls.user = SuperUserFactory()

    def setUp(self):
        self.client.force_login(self.user)

    def test_updated_after_filter(self):
        two_years_ago = (timezone.now() - relativedelta(years=2)).date()
        response = self.get_path_list({'updated_after': two_years_ago})
        self.assertEqual(response.json().get("count"), 2)

    def test_updated_after_filter_2(self):
        in_two_years = (timezone.now() + relativedelta(years=2)).date()
        response = self.get_path_list({'updated_after': in_two_years})
        self.assertEqual(response.json().get("count"), 0)

    def test_updated_before_filter(self):
        two_years_ago = (timezone.now() - relativedelta(years=2)).date()
        response = self.get_path_list({'updated_before': two_years_ago})
        self.assertEqual(response.json().get("count"), 0)

    def test_updated_before_filter_2(self):
        in_two_years = (timezone.now() + relativedelta(years=2)).date()
        response = self.get_path_list({'updated_before': in_two_years})
        self.assertEqual(response.json().get("count"), 2)

    def test_created_after_filter(self):
        two_years_ago = (timezone.now() - relativedelta(years=2)).date()
        response = self.get_path_list({'created_after': two_years_ago})
        self.assertEqual(response.json().get("count"), 2)

    def test_created_after_filter_2(self):
        in_two_years = (timezone.now() + relativedelta(years=2)).date()
        response = self.get_path_list({'created_after': in_two_years})
        self.assertEqual(response.json().get("count"), 0)

    def test_created_before_filter(self):
        two_years_ago = (timezone.now() - relativedelta(years=2)).date()
        response = self.get_path_list({'created_before': two_years_ago})
        self.assertEqual(response.json().get("count"), 0)

    def test_created_before_filter_2(self):
        in_two_years = (timezone.now() + relativedelta(years=2)).date()
        response = self.get_path_list({'created_before': in_two_years})
        self.assertEqual(response.json().get("count"), 2)


class RootSitesOnlyFilterTestCase(BaseApiTest):

    @classmethod
    def setUpTestData(cls):
        cls.site_root1 = outdoor_factory.SiteFactory()
        cls.site_root2 = outdoor_factory.SiteFactory()
        cls.site_child1 = outdoor_factory.SiteFactory(
            parent=cls.site_root1
        )
        cls.site_child2 = outdoor_factory.SiteFactory(
            parent=cls.site_child1
        )

    def test_return_all_sites_with_no_filter(self):
        response = self.get_site_list()
        self.assertEqual(response.status_code, 200)
        self.assertEqual(response.json()['count'], 4)

    def test_root_sites_only_filter(self):
        response = self.get_site_list({'root_sites_only': "true"})
        self.assertEqual(response.status_code, 200)
        self.assertEqual(response.json()['count'], 2)
        returned_sites = response.json()['results']
        all_ids = []
        for type in returned_sites:
            all_ids.append(type['id'])
        self.assertIn(self.site_root1.pk, all_ids)
        self.assertIn(self.site_root2.pk, all_ids)
        self.assertNotIn(self.site_child1.pk, all_ids)
        self.assertNotIn(self.site_child2.pk, all_ids)


class SitesTypesFilterTestCase(BaseApiTest):

    @classmethod
    def setUpTestData(cls):
        cls.site1 = outdoor_factory.SiteFactory()
        cls.site2 = outdoor_factory.SiteFactory()
        cls.site3 = outdoor_factory.SiteFactory()

    def test_sites_type_filter_1(self):
        response = self.get_site_list({'types': self.site1.type.pk})
        self.assertEqual(response.status_code, 200)
        self.assertEqual(response.json()['count'], 1)
        returned_sites = response.json()['results']
        all_ids = []
        for type in returned_sites:
            all_ids.append(type['id'])
        self.assertIn(self.site1.pk, all_ids)
        self.assertNotIn(self.site2.pk, all_ids)
        self.assertNotIn(self.site3.pk, all_ids)

    def test_sites_type_filter_2(self):
        response = self.get_site_list({'types': f"{self.site2.type.pk},{self.site3.type.pk}"})
        self.assertEqual(response.status_code, 200)
        self.assertEqual(response.json()['count'], 2)
        returned_sites = response.json()['results']
        all_ids = []
        for type in returned_sites:
            all_ids.append(type['id'])
        self.assertNotIn(self.site1.pk, all_ids)
        self.assertIn(self.site2.pk, all_ids)
        self.assertIn(self.site3.pk, all_ids)


class SitesLabelsFilterTestCase(BaseApiTest):

    @classmethod
    def setUpTestData(cls):
        cls.label1 = common_factory.LabelFactory()
        cls.label2 = common_factory.LabelFactory()
        cls.site1 = outdoor_factory.SiteFactory()
        cls.site1.labels.add(cls.label1)
        cls.site2 = outdoor_factory.SiteFactory()
        cls.site2.labels.add(cls.label2)
        cls.site3 = outdoor_factory.SiteFactory()

    def test_sites_label_filter_1(self):
        response = self.get_site_list({'labels': self.label1.pk})
        self.assertEqual(response.status_code, 200)
        self.assertEqual(response.json()['count'], 1)
        returned_sites = response.json()['results']
        all_ids = []
        for type in returned_sites:
            all_ids.append(type['id'])
        self.assertIn(self.site1.pk, all_ids)
        self.assertNotIn(self.site2.pk, all_ids)
        self.assertNotIn(self.site3.pk, all_ids)

    def test_sites_label_filter_2(self):
        response = self.get_site_list({'labels': f"{self.label1.pk},{self.label2.pk}"})
        self.assertEqual(response.status_code, 200)
        self.assertEqual(response.json()['count'], 2)
        returned_sites = response.json()['results']
        all_ids = []
        for type in returned_sites:
            all_ids.append(type['id'])
        self.assertIn(self.site1.pk, all_ids)
        self.assertIn(self.site2.pk, all_ids)
        self.assertNotIn(self.site3.pk, all_ids)

    def test_sites_labels_exclude_filter(self):
        response = self.get_site_list({'labels_exclude': self.label1.pk})
        #  test response code
        self.assertEqual(response.status_code, 200)
        json_response = response.json()
        self.assertEqual(len(json_response.get('results')), 2)
        self.assertSetEqual({result['id'] for result in json_response.get('results')},
                            {self.site2.pk, self.site3.pk})

        site_a = outdoor_factory.SiteFactory()
        label = common_factory.LabelFactory.create()
        site_a.labels.add(label, self.label1)

        response = self.get_site_list({'labels_exclude': self.label1.pk})
        #  test response code
        self.assertEqual(response.status_code, 200)
        json_response = response.json()
        self.assertEqual(len(json_response.get('results')), 2)
        self.assertSetEqual({result['id'] for result in json_response.get('results')},
                            {self.site2.pk, self.site3.pk})

        site_b = outdoor_factory.SiteFactory()
        label_2 = common_factory.LabelFactory.create()
        site_b.labels.add(label, label_2)

        response = self.get_site_list({'labels_exclude': f'{self.label1.pk},{label.pk}'})
        self.assertEqual(response.status_code, 200)
        json_response = response.json()
        self.assertEqual(len(json_response.get('results')), 2)
        self.assertSetEqual({result['id'] for result in json_response.get('results')},
                            {self.site2.pk, self.site3.pk})

        response = self.get_site_list({'labels_exclude': label_2.pk})
        self.assertEqual(response.status_code, 200)
        json_response = response.json()
        self.assertEqual(len(json_response.get('results')), 4)
        self.assertSetEqual({result['id'] for result in json_response.get('results')},
                            {self.site1.pk, self.site2.pk, self.site3.pk, site_a.pk})


class CoursesTypesFilterTestCase(BaseApiTest):

    @classmethod
    def setUpTestData(cls):
        cls.course1 = outdoor_factory.CourseFactory()
        cls.course2 = outdoor_factory.CourseFactory()
        cls.course3 = outdoor_factory.CourseFactory()

    def test_courses_type_filter_1(self):
        response = self.get_course_list({'types': self.course1.type.pk})
        self.assertEqual(response.status_code, 200)
        self.assertEqual(response.json()['count'], 1)
        returned_courses = response.json()['results']
        all_ids = []
        for type in returned_courses:
            all_ids.append(type['id'])
        self.assertIn(self.course1.pk, all_ids)
        self.assertNotIn(self.course2.pk, all_ids)
        self.assertNotIn(self.course3.pk, all_ids)

    def test_courses_type_filter_2(self):
        response = self.get_course_list({'types': f"{self.course2.type.pk},{self.course3.type.pk}"})
        self.assertEqual(response.status_code, 200)
        self.assertEqual(response.json()['count'], 2)
        returned_courses = response.json()['results']
        all_ids = []
        for type in returned_courses:
            all_ids.append(type['id'])
        self.assertNotIn(self.course1.pk, all_ids)
        self.assertIn(self.course2.pk, all_ids)
        self.assertIn(self.course3.pk, all_ids)


class TouristicContentTypeFilterTestCase(BaseApiTest):

    @classmethod
    def setUpTestData(cls):
        cls.category1 = tourism_factory.TouristicContentCategoryFactory(label="POI")
        cls.category2 = tourism_factory.TouristicContentCategoryFactory(label="Food")
        cls.content_deleted = tourism_factory.TouristicContentFactory(
            category=cls.category1,
            deleted=True
        )
        cls.content_not_published = tourism_factory.TouristicContentFactory(
            category=cls.category1,
            published=False,
            published_fr=False,
        )
        cls.content_published_en = tourism_factory.TouristicContentFactory(
            category=cls.category1,
            published_fr=False,
            published_en=True,
        )
        cls.portal = tourism_factory.TargetPortalFactory()
        cls.content_published_es_portal = tourism_factory.TouristicContentFactory(
            category=cls.category1,
            published_fr=False,
            published_en=False,
            published_es=True,
        )
        cls.content_published_es_portal.portal.set([cls.portal])
        cls.content_cat2 = tourism_factory.TouristicContentFactory(
            category=cls.category2,
            published_fr=False,
            published_en=True,
        )

    def assert_types_returned_in_first_category(self, response, content_in_list, content_not_in_list):
        self.assertEqual(response.status_code, 200)
        self.assert_returned_types(1, response, content_in_list, content_not_in_list)
        self.assert_returned_types(2, response, content_in_list, content_not_in_list)

    def assert_returned_types(self, i, response, content_in_list, content_not_in_list):
        returned_types = response.json()['results'][0]['types'][i - 1]['values']
        self.assertEqual(len(returned_types), len(content_in_list))
        all_ids = [type['id'] for type in returned_types]

        # type1
        if i == 1:
            for content in content_in_list:
                self.assertIn(content.type1.all()[0].pk, all_ids)
            for content in content_not_in_list:
                self.assertNotIn(content.type1.all()[0].pk, all_ids)
        # type2
        elif i == 2:
            for content in content_in_list:
                self.assertIn(content.type2.all()[0].pk, all_ids)
            for content in content_not_in_list:
                self.assertNotIn(content.type2.all()[0].pk, all_ids)

    def test_returned_published_not_deleted(self):
        response = self.get_touristiccontentcategory_list()
        types_in_list = [self.content_published_en, self.content_published_es_portal]
        types_not_in_list = [self.content_deleted, self.content_not_published, self.content_cat2]
        self.assert_types_returned_in_first_category(response, types_in_list, types_not_in_list)

    def test_returned_published_not_deleted_by_lang(self):
        response = self.get_touristiccontentcategory_list({'language': 'en'})
        types_in_list = [self.content_published_en]
        types_not_in_list = [self.content_deleted, self.content_not_published, self.content_published_es_portal, self.content_cat2]
        self.assert_types_returned_in_first_category(response, types_in_list, types_not_in_list)

    def test_returned_published_not_deleted_by_portal(self):
        response = self.get_touristiccontentcategory_list({'portals': self.portal.pk})
        types_in_list = [self.content_published_es_portal]
        types_not_in_list = [self.content_deleted, self.content_not_published, self.content_published_en, self.content_cat2]
        self.assert_types_returned_in_first_category(response, types_in_list, types_not_in_list)

    def test_returned_published_not_deleted_by_portal_and_lang(self):
        response = self.get_touristiccontentcategory_list({'portals': self.portal.pk, 'language': 'es'})
        types_in_list = [self.content_published_es_portal]
        types_not_in_list = [self.content_deleted, self.content_not_published, self.content_published_en, self.content_cat2]
        self.assert_types_returned_in_first_category(response, types_in_list, types_not_in_list)


class SiteTypeFilterTestCase(BaseApiTest):
    """ Test filtering depending on published, deleted content for outdoor site types
    """

    @classmethod
    def setUpTestData(cls):
        # ### Build all type scenarios
        #  Type with no site -> don't send it
        cls.type_with_no_site = outdoor_factory.SiteTypeFactory()
        #  Type with no published site -> don't send it
        cls.type_with_no_published_site = outdoor_factory.SiteTypeFactory()
        cls.not_published_site = outdoor_factory.SiteFactory(
            published=False,
            type=cls.type_with_no_published_site
        )
        # Type with published and not deleted site -> send it
        cls.type_with_published_and_not_deleted_site = outdoor_factory.SiteTypeFactory()
        cls.published_and_not_deleted_site = outdoor_factory.SiteFactory(
            published_en=True,
            type=cls.type_with_published_and_not_deleted_site
        )
        # Type with published_fr and not deleted site -> send it when language=fr
        cls.type_with_published_and_not_deleted_site_with_lang = outdoor_factory.SiteTypeFactory()
        cls.published_and_not_deleted_site_with_lang = outdoor_factory.SiteFactory(
            published_fr=True,
            type=cls.type_with_published_and_not_deleted_site_with_lang
        )

    def test_sites_type_list_returns_published(self):
        """ Assert API returns only types with published sites
        """
        response = self.get_sitetype_list()
        self.assertEqual(response.status_code, 200)
        self.assertEqual(response.json()['count'], 2)
        returned_types = response.json()['results']
        all_ids = [type['id'] for type in returned_types]

        self.assertNotIn(self.type_with_no_site.pk, all_ids)
        self.assertNotIn(self.type_with_no_published_site.pk, all_ids)
        self.assertIn(self.type_with_published_and_not_deleted_site.pk, all_ids)
        self.assertIn(self.type_with_published_and_not_deleted_site_with_lang.pk, all_ids)

    def test_sites_type_list_returns_published_in_language(self):
        """ Assert API returns only published sites in specified language
        """
        response = self.get_sitetype_list({'language': 'fr'})
        self.assertEqual(response.status_code, 200)
        self.assertEqual(response.json()['count'], 1)
        returned_types = response.json()['results']
        all_ids = [type['id'] for type in returned_types]

        self.assertNotIn(self.type_with_no_site.pk, all_ids)
        self.assertNotIn(self.type_with_no_published_site.pk, all_ids)
        self.assertNotIn(self.type_with_published_and_not_deleted_site.pk, all_ids)
        self.assertIn(self.type_with_published_and_not_deleted_site_with_lang.pk, all_ids)


class SiteTypeFilterTestCaseByPortal(SiteTypeFilterTestCase):
    """ Test filtering depending on portal for outdoor site types
    """

    @classmethod
    def setUpTestData(cls):
        # ### Duplicate all type scenarios based on portal
        super().setUpTestData()
        cls.queried_portal = common_factory.TargetPortalFactory()
        cls.other_portal = common_factory.TargetPortalFactory()
        #  Type with no site on this portal -> don't send it
        cls.type_with_no_site = outdoor_factory.SiteTypeFactory()
        cls.site_on_other_portal = outdoor_factory.SiteFactory(
            published=False,
            type=cls.type_with_no_site,
        )
        cls.site_on_other_portal.portal.set([cls.other_portal])
        #  Type with no published site on portal-> don't send it
        cls.not_published_site.portal.set([cls.queried_portal])
        cls.published_site_on_other_portal = outdoor_factory.SiteFactory(
            published_en=True,
            type=cls.type_with_no_published_site,
        )
        cls.published_site_on_other_portal.portal.set([cls.other_portal])
        # Type with no site on portal that was not deleted -> don't send it
        cls.not_deleted_site_on_other_portal = outdoor_factory.SiteFactory(
            type=cls.type_with_no_published_site,
        )
        cls.not_deleted_site_on_other_portal.portal.set([cls.other_portal])

    def test_sites_type_list_returns_published(self):
        """ Assert API returns only types with published site on portal
        """
        response = self.get_sitetype_list({'portals': self.queried_portal.pk})
        self.assertEqual(response.status_code, 200)
        self.assertEqual(response.json()['count'], 0)
        returned_types = response.json()['results']
        all_ids = [type['id'] for type in returned_types]

        self.assertNotIn(self.type_with_no_site.pk, all_ids)
        self.assertNotIn(self.type_with_no_published_site.pk, all_ids)
        # Didn't set portal on these ones yet
        self.assertNotIn(self.type_with_published_and_not_deleted_site.pk, all_ids)
        self.assertNotIn(self.type_with_published_and_not_deleted_site_with_lang.pk, all_ids)

    def test_sites_type_list_returns_published_2(self):
        """ Assert API returns only types with published sites on portal
        """
        # Type with published and not deleted site on portal -> send it
        self.published_and_not_deleted_site.portal.set([self.queried_portal])
        # Type with published_fr and not deleted site on portal -> send it when language=fr
        self.published_and_not_deleted_site_with_lang.portal.set([self.queried_portal])
        response = self.get_sitetype_list({'portals': self.queried_portal.pk})
        self.assertEqual(response.status_code, 200)
        self.assertEqual(response.json()['count'], 2)
        returned_types = response.json()['results']
        all_ids = [type['id'] for type in returned_types]

        self.assertNotIn(self.type_with_no_site.pk, all_ids)
        self.assertNotIn(self.type_with_no_published_site.pk, all_ids)
        # Portal is set this time
        self.assertIn(self.type_with_published_and_not_deleted_site.pk, all_ids)
        self.assertIn(self.type_with_published_and_not_deleted_site_with_lang.pk, all_ids)


class CourseTypeFilterTestCase(BaseApiTest):
    """ Test filtering depending on published, deleted content for outdoor course types
    """

    @classmethod
    def setUpTestData(cls):
        # ### Build all type scenarios
        #  Type with no course -> don't send it
        cls.type_with_no_course = outdoor_factory.CourseTypeFactory()
        #  Type with no published course -> don't send it
        cls.type_with_no_published_course = outdoor_factory.CourseTypeFactory()
        cls.not_published_course = outdoor_factory.CourseFactory(
            published=False,
            type=cls.type_with_no_published_course
        )
        # Type with published and not deleted course -> send it
        cls.type_with_published_and_not_deleted_course = outdoor_factory.CourseTypeFactory()
        cls.published_and_not_deleted_course = outdoor_factory.CourseFactory(
            published_en=True,
            type=cls.type_with_published_and_not_deleted_course
        )
        # Type with published_fr and not deleted course -> send it when language=fr
        cls.type_with_published_and_not_deleted_course_with_lang = outdoor_factory.CourseTypeFactory()
        cls.published_and_not_deleted_course_with_lang = outdoor_factory.CourseFactory(
            published_fr=True,
            type=cls.type_with_published_and_not_deleted_course_with_lang
        )

    def test_course_type_list_returns_published(self):
        """ Assert API returns only types with published course
        """
        response = self.get_coursetype_list()
        self.assertEqual(response.status_code, 200)
        self.assertEqual(response.json()['count'], 2)
        returned_types = response.json()['results']
        all_ids = [type['id'] for type in returned_types]

        self.assertNotIn(self.type_with_no_course.pk, all_ids)
        self.assertNotIn(self.type_with_no_published_course.pk, all_ids)
        self.assertIn(self.type_with_published_and_not_deleted_course.pk, all_ids)
        self.assertIn(self.type_with_published_and_not_deleted_course_with_lang.pk, all_ids)

    def test_course_type_list_returns_published_in_language(self):
        """ Assert API returns only published course in specified language
        """
        response = self.get_coursetype_list({'language': 'fr'})
        self.assertEqual(response.status_code, 200)
        self.assertEqual(response.json()['count'], 1)
        returned_types = response.json()['results']
        all_ids = [type['id'] for type in returned_types]

        self.assertNotIn(self.type_with_no_course.pk, all_ids)
        self.assertNotIn(self.type_with_no_published_course.pk, all_ids)
        self.assertNotIn(self.type_with_published_and_not_deleted_course.pk, all_ids)
        self.assertIn(self.type_with_published_and_not_deleted_course_with_lang.pk, all_ids)


class OutdoorFilterByRatingsTestCase(BaseApiTest):
    """ Test filtering on ratings for outdoor course
    """

    @classmethod
    def setUpTestData(cls):
        cls.site1 = outdoor_factory.SiteFactory()
        cls.site2 = outdoor_factory.SiteFactory()
        cls.rating_scale = outdoor_factory.RatingScaleFactory(practice=cls.site1.practice)
        cls.rating1 = outdoor_factory.RatingFactory(scale=cls.rating_scale)
        cls.rating2 = outdoor_factory.RatingFactory(scale=cls.rating_scale)
        cls.site1.ratings.set([cls.rating1])
        cls.site2.ratings.set([cls.rating2])
        cls.course1 = outdoor_factory.CourseFactory()
        cls.course2 = outdoor_factory.CourseFactory()
        cls.course1.ratings.set([cls.rating1])
        cls.course2.ratings.set([cls.rating2])

    def test_site_list_ratings_filter(self):
        response = self.get_site_list({'ratings': self.rating1.pk})
        self.assertEqual(response.status_code, 200)
        self.assertEqual(response.json()['count'], 1)
        returned_sites = response.json()['results']
        all_ids = []
        for site in returned_sites:
            all_ids.append(site['id'])
        self.assertIn(self.site1.pk, all_ids)
        self.assertNotIn(self.site2.pk, all_ids)

    def test_site_list_ratings_filter2(self):
        response = self.get_site_list({'ratings': self.rating2.pk})
        self.assertEqual(response.status_code, 200)
        self.assertEqual(response.json()['count'], 1)
        returned_sites = response.json()['results']
        all_ids = []
        for site in returned_sites:
            all_ids.append(site['id'])
        self.assertIn(self.site2.pk, all_ids)
        self.assertNotIn(self.site1.pk, all_ids)

    def test_site_list_ratings_filter3(self):
        response = self.get_site_list({'ratings': f"{self.rating1.pk},{self.rating2.pk}"})
        self.assertEqual(response.status_code, 200)
        self.assertEqual(response.json()['count'], 2)
        returned_sites = response.json()['results']
        all_ids = []
        for site in returned_sites:
            all_ids.append(site['id'])
        self.assertIn(self.site1.pk, all_ids)
        self.assertIn(self.site2.pk, all_ids)

    def test_course_list_ratings_filter(self):
        response = self.get_course_list({'ratings': f"{self.rating1.pk},{self.rating2.pk}"})
        self.assertEqual(response.status_code, 200)
        self.assertEqual(response.json()['count'], 2)
        returned_sites = response.json()['results']
        all_ids = []
        for site in returned_sites:
            all_ids.append(site['id'])
        self.assertIn(self.course1.pk, all_ids)
        self.assertIn(self.course2.pk, all_ids)

    def test_course_list_ratings_filter2(self):
        response = self.get_course_list({'ratings': self.rating2.pk})
        self.assertEqual(response.status_code, 200)
        self.assertEqual(response.json()['count'], 1)
        returned_sites = response.json()['results']
        all_ids = []
        for site in returned_sites:
            all_ids.append(site['id'])
        self.assertNotIn(self.course1.pk, all_ids)
        self.assertIn(self.course2.pk, all_ids)


class OutdoorFilterBySuperPracticesTestCase(BaseApiTest):
    """ Test APIV2 filtering on ratings on sites
    """

    @classmethod
    def setUpTestData(cls):
        cls.practice1 = outdoor_factory.PracticeFactory()
        cls.practice2 = outdoor_factory.PracticeFactory()
        cls.practice3 = outdoor_factory.PracticeFactory()
        cls.practice3 = outdoor_factory.PracticeFactory()
        cls.practice4 = outdoor_factory.PracticeFactory()
        cls.site1 = outdoor_factory.SiteFactory(practice=cls.practice1)
        cls.site2 = outdoor_factory.SiteFactory(practice=cls.practice2, parent=cls.site1)
        cls.site3 = outdoor_factory.SiteFactory(practice=cls.practice3, parent=cls.site2)
        cls.site4 = outdoor_factory.SiteFactory(practice=cls.practice4, parent=cls.site2)

    def test_filter_practice_in_tree_hierarchy(self):
        response = self.get_site_list({'practices_in_hierarchy': self.practice1.pk})
        self.assertEqual(response.status_code, 200)
        self.assertEqual(response.json()['count'], 1)
        returned_types = response.json()['results']
        all_ids = [type['id'] for type in returned_types]

        self.assertIn(self.site1.pk, all_ids)
        self.assertNotIn(self.site2.pk, all_ids)
        self.assertNotIn(self.site3.pk, all_ids)
        self.assertNotIn(self.site4.pk, all_ids)

    def test_filter_practice_in_tree_hierarchy2(self):
        response = self.get_site_list({'practices_in_hierarchy': self.practice3.pk})
        self.assertEqual(response.status_code, 200)
        self.assertEqual(response.json()['count'], 3)
        returned_types = response.json()['results']
        all_ids = [type['id'] for type in returned_types]

        self.assertIn(self.site1.pk, all_ids)
        self.assertIn(self.site2.pk, all_ids)
        self.assertIn(self.site3.pk, all_ids)
        self.assertNotIn(self.site4.pk, all_ids)


class OutdoorFilterBySuperRatingsTestCase(BaseApiTest):
    """ Test APIV2 filtering on ratings on sites in hierarchy
    """

    @classmethod
    def setUpTestData(cls):
        cls.site1 = outdoor_factory.SiteFactory()
        cls.rating_scale = outdoor_factory.RatingScaleFactory(practice=cls.site1.practice)
        cls.rating1 = outdoor_factory.RatingFactory(scale=cls.rating_scale)
        cls.rating2 = outdoor_factory.RatingFactory(scale=cls.rating_scale)
        cls.rating3 = outdoor_factory.RatingFactory(scale=cls.rating_scale)
        cls.rating4 = outdoor_factory.RatingFactory(scale=cls.rating_scale)
        cls.site2 = outdoor_factory.SiteFactory(parent=cls.site1)
        cls.site3 = outdoor_factory.SiteFactory(parent=cls.site2)
        cls.site4 = outdoor_factory.SiteFactory(parent=cls.site2)
        cls.site1.ratings.set([cls.rating1])
        cls.site2.ratings.set([cls.rating2])
        cls.site3.ratings.set([cls.rating3])
        cls.site4.ratings.set([cls.rating4])

    def test_filter_ratings_in_tree_hierarchy(self):
        response = self.get_site_list({'ratings_in_hierarchy': self.rating1.pk})
        self.assertEqual(response.status_code, 200)
        self.assertEqual(response.json()['count'], 1)
        returned_types = response.json()['results']
        all_ids = [type['id'] for type in returned_types]

        self.assertIn(self.site1.pk, all_ids)
        self.assertNotIn(self.site2.pk, all_ids)
        self.assertNotIn(self.site3.pk, all_ids)
        self.assertNotIn(self.site4.pk, all_ids)

    def test_filter_ratings_in_tree_hierarchy2(self):
        response = self.get_site_list({'ratings_in_hierarchy': self.rating3.pk})
        self.assertEqual(response.status_code, 200)
        self.assertEqual(response.json()['count'], 3)
        returned_types = response.json()['results']
        all_ids = [type['id'] for type in returned_types]

        self.assertIn(self.site1.pk, all_ids)
        self.assertIn(self.site2.pk, all_ids)
        self.assertIn(self.site3.pk, all_ids)
        self.assertNotIn(self.site4.pk, all_ids)

    def test_filter_ratings_in_tree_hierarchy3(self):
        response = self.get_site_list({'ratings_in_hierarchy': f"{self.rating3.pk}, {self.rating4.pk}"})
        self.assertEqual(response.status_code, 200)
        self.assertEqual(response.json()['count'], 4)
        returned_types = response.json()['results']
        all_ids = [type['id'] for type in returned_types]

        self.assertIn(self.site1.pk, all_ids)
        self.assertIn(self.site2.pk, all_ids)
        self.assertIn(self.site3.pk, all_ids)
        self.assertIn(self.site4.pk, all_ids)


class OutdoorSiteHierarchySerializingTestCase(BaseApiTest):
    """ Test APIV2 serialzing of parents and children in site detail
    """

    @classmethod
    def setUpTestData(cls):
        cls.site_root = outdoor_factory.SiteFactory(published=True)
        cls.site_node = outdoor_factory.SiteFactory(published=True, parent=cls.site_root)
        cls.site_leaf_published = outdoor_factory.SiteFactory(published=True, parent=cls.site_node)
        cls.site_leaf_published_2 = outdoor_factory.SiteFactory(published=True, parent=cls.site_node)
        cls.site_leaf_unpublished = outdoor_factory.SiteFactory(published=False, parent=cls.site_node)

        cls.site_root_unpublished = outdoor_factory.SiteFactory(published=False)
        cls.site_node_parent_unpublished = outdoor_factory.SiteFactory(published=True, parent=cls.site_root_unpublished)

        cls.site_root_fr = outdoor_factory.SiteFactory(published_fr=True)
        cls.site_node_fr = outdoor_factory.SiteFactory(published_fr=True, parent=cls.site_root_fr)
        cls.site_leaf_published_fr = outdoor_factory.SiteFactory(published_fr=True, parent=cls.site_node_fr)
        cls.site_leaf_published_not_fr = outdoor_factory.SiteFactory(published=True, published_fr=False, published_en=True, parent=cls.site_node_fr)
        cls.site_leaf_unpublished_fr = outdoor_factory.SiteFactory(published_fr=False, parent=cls.site_node_fr)

    def test_site_parent_published_serializing(self):
        response = self.get_site_detail(self.site_node.pk)
        self.assertEqual(response.status_code, 200)
        parent = response.json()['parent']
        self.assertEqual(parent, self.site_root.pk)

    def test_site_children_published_serializing(self):
        response = self.get_site_detail(self.site_node.pk)
        self.assertEqual(response.status_code, 200)
        children = response.json()['children']
        self.assertEqual(2, len(children))
        self.assertIn(self.site_leaf_published.pk, children)
        self.assertIn(self.site_leaf_published_2.pk, children)
        self.assertNotIn(self.site_leaf_unpublished.pk, children)

    def test_site_parent_unpublished_serializing(self):
        response = self.get_site_detail(self.site_node_parent_unpublished.pk)
        self.assertEqual(response.status_code, 200)
        parent = response.json()['parent']
        self.assertEqual(parent, None)
        self.assertIsNotNone(self.site_node_parent_unpublished.parent)

    def test_site_parent_and_children_serializing_by_lang(self):
        response = self.get_site_list({'language': 'fr'})
        self.assertEqual(response.status_code, 200)
        returned_sites = response.json()['results']
        site_published_fr = next((site for site in returned_sites if site['id'] == self.site_node_fr.pk), None)
        self.assertIsNotNone(site_published_fr)
        children = site_published_fr['children']
        self.assertEqual(1, len(children))
        self.assertIn(self.site_leaf_published_fr.pk, children)
        self.assertNotIn(self.site_leaf_published_not_fr.pk, children)
        self.assertNotIn(self.site_leaf_unpublished_fr.pk, children)
        parent = site_published_fr['parent']
        self.assertEqual(parent, self.site_root_fr.pk)


class OutdoorFilterByPracticesTestCase(BaseApiTest):
    """ Test APIV2 filtering by practices on courses
    """

    @classmethod
    def setUpTestData(cls):
        cls.practice = outdoor_factory.PracticeFactory()
        cls.site_practice = outdoor_factory.SiteFactory(practice=cls.practice)
        cls.course_practice = outdoor_factory.CourseFactory()
        cls.course_practice.parent_sites.set([cls.site_practice])
        cls.other_practice = outdoor_factory.PracticeFactory()
        cls.site_other_practice = outdoor_factory.SiteFactory(practice=cls.other_practice)
        cls.course_other_practice = outdoor_factory.CourseFactory()
        cls.course_other_practice.parent_sites.set([cls.site_other_practice])

        cls.site_no_practice = outdoor_factory.SiteFactory(practice=None)
        cls.course_site_no_practice = outdoor_factory.CourseFactory()
        cls.course_site_no_practice.parent_sites.set([cls.site_no_practice])

    def test_filter_practices_on_courses(self):
        response = self.get_course_list({'practices': self.practice.pk})
        self.assertEqual(response.status_code, 200)
        self.assertEqual(response.json()['count'], 1)
        returned_types = response.json()['results']
        all_ids = [type['id'] for type in returned_types]

        self.assertIn(self.course_practice.pk, all_ids)
        self.assertNotIn(self.course_site_no_practice.pk, all_ids)
        self.assertNotIn(self.course_other_practice.pk, all_ids)

    def test_filter_practices_on_courses2(self):
        self.course_practice.parent_sites.set([self.site_practice, self.site_other_practice])
        response = self.get_course_list({'practices': self.practice.pk})
        self.assertEqual(response.status_code, 200)
        self.assertEqual(response.json()['count'], 1)
        returned_types = response.json()['results']
        all_ids = [type['id'] for type in returned_types]

        self.assertIn(self.course_practice.pk, all_ids)
        self.assertNotIn(self.course_site_no_practice.pk, all_ids)
        self.assertNotIn(self.course_other_practice.pk, all_ids)


class OutdoorFilterByPortal(BaseApiTest):
    """ Test APIV2 filtering on ratings on sites in hierarchy
    """

    @classmethod
    def setUpTestData(cls):
        cls.portal = common_factory.TargetPortalFactory()
        cls.theme = common_factory.ThemeFactory()
        cls.site = outdoor_factory.SiteFactory()
        cls.site.portal.set([cls.portal.pk])
        cls.site.themes.set([cls.theme.pk])
        cls.course = outdoor_factory.CourseFactory()
        cls.course.parent_sites.set([cls.site.pk])
        cls.course2 = outdoor_factory.CourseFactory()
        cls.information_desk = tourism_factory.InformationDeskFactory()
        cls.site.information_desks.set([cls.information_desk])

    def test_filter_courses_by_portal(self):
        response = self.get_course_list({'portals': self.portal.pk})
        self.assertEqual(response.status_code, 200)
        self.assertEqual(response.json()['count'], 1)
        returned_types = response.json()['results']
        all_ids = [type['id'] for type in returned_types]

        self.assertIn(self.course.pk, all_ids)
        self.assertNotIn(self.course2.pk, all_ids)

    def test_filter_courses_by_themes(self):
        response = self.get_course_list({'themes': self.theme.pk})
        self.assertEqual(response.status_code, 200)
        self.assertEqual(response.json()['count'], 1)
        returned_types = response.json()['results']
        all_ids = [type['id'] for type in returned_types]

        self.assertIn(self.course.pk, all_ids)
        self.assertNotIn(self.course2.pk, all_ids)

    def test_filter_info_desks_by_portal_and_outdoor(self):
        response = self.get_informationdesk_list()
        self.assertEqual(response.status_code, 200)
        self.assertEqual(response.json()['count'], 1)
        returned_types = response.json()['results']
        all_ids = [type['id'] for type in returned_types]

        self.assertIn(self.information_desk.pk, all_ids)


class AltimetryCacheTests(BaseApiTest):
    """ Test APIV2 DEM serialization is cached """
    @classmethod
    def setUpTestData(cls):
        # Create a simple fake DEM
        with connection.cursor() as cur:
            cur.execute('INSERT INTO altimetry_dem (rast) VALUES (ST_MakeEmptyRaster(100, 125, 0, 125, 25, -25, 0, 0, %s))', [settings.SRID])
            cur.execute('UPDATE altimetry_dem SET rast = ST_AddBand(rast, \'16BSI\')')
            demvalues = [[0, 0, 3, 5], [2, 2, 10, 15], [5, 15, 20, 25], [20, 25, 30, 35], [30, 35, 40, 45]]
            for y in range(0, 5):
                for x in range(0, 4):
                    cur.execute('UPDATE altimetry_dem SET rast = ST_SetValue(rast, %s, %s, %s::float)', [x + 1, y + 1, demvalues[y][x]])
        cls.path = core_factory.PathFactory.create(geom=LineString((1, 101), (81, 101), (81, 99)))
        cls.trek = trek_factory.TrekFactory.create(paths=[cls.path])

    @skipIf(not settings.TREKKING_TOPOLOGY_ENABLED, 'Test with dynamic segmentation only')
    def test_cache_is_used_when_getting_trek_DEM(self):
        # There are 9 queries to get trek DEM
        with self.assertNumQueries(10):
            response = self.client.get(reverse('apiv2:trek-dem', args=(self.trek.pk,)))
        self.assertEqual(response.status_code, 200)
        self.assertEqual(response['Content-Type'], 'application/json')
        # When cache is used there is single query to get trek DEM
        with self.assertNumQueries(1):
            response = self.client.get(reverse('apiv2:trek-dem', args=(self.trek.pk,)))
        self.assertEqual(response.status_code, 200)
        self.assertEqual(response['Content-Type'], 'application/json')

    @skipIf(settings.TREKKING_TOPOLOGY_ENABLED, 'Test without dynamic segmentation only')
    def test_cache_is_used_when_getting_trek_DEM_nds(self):
        trek = trek_factory.TrekFactory.create(geom=LineString((1, 101), (81, 101), (81, 99)))
        # There are 9 queries to get trek DEM
        with self.assertNumQueries(10):
            response = self.client.get(reverse('apiv2:trek-dem', args=(trek.pk,)))
        self.assertEqual(response.status_code, 200)
        self.assertEqual(response['Content-Type'], 'application/json')
        # When cache is used there is single query to get trek DEM
        with self.assertNumQueries(1):
            response = self.client.get(reverse('apiv2:trek-dem', args=(trek.pk,)))
        self.assertEqual(response.status_code, 200)
        self.assertEqual(response['Content-Type'], 'application/json')

    def test_cache_is_used_when_getting_trek_profile(self):
        # There are 8 queries to get trek profile
        with self.assertNumQueries(10):
            response = self.client.get(reverse('apiv2:trek-profile', args=(self.trek.pk,)))
        self.assertEqual(response.status_code, 200)
        self.assertEqual(response['Content-Type'], 'application/json')
        self.assertIn("profile", response.json().keys())
        # When cache is used there is single query to get trek profile
        with self.assertNumQueries(1):
            response = self.client.get(reverse('apiv2:trek-profile', args=(self.trek.pk,)))
        self.assertEqual(response.status_code, 200)
        self.assertEqual(response['Content-Type'], 'application/json')
        self.assertIn("profile", response.json().keys())

    def test_cache_is_used_when_getting_trek_profile_svg(self):
        # There are 8 queries to get trek profile svg
        with self.assertNumQueries(10):
            response = self.client.get(reverse('apiv2:trek-profile', args=(self.trek.pk,)), {"format": "svg"})
        self.assertEqual(response.status_code, 200)
        self.assertIn('image/svg+xml', response['Content-Type'])
        # When cache is used there is single query to get trek profile
        with self.assertNumQueries(1):
            response = self.client.get(reverse('apiv2:trek-profile', args=(self.trek.pk,)), {"format": "svg"})
        self.assertEqual(response.status_code, 200)
        self.assertIn('image/svg+xml', response['Content-Type'])


class GenericCacheTestCase(APITestCase):
    @classmethod
    def setUpTestData(cls):
        cls.practice = PracticeFactory.create()

    def test_cache_invalidates_along_x_forwarded_proto_header(self):
        with self.assertNumQueries(2):
            response = self.client.get(reverse('apiv2:practice-detail', args=(self.practice.pk,)))
        data = response.json()
        self.assertTrue(data['pictogram'].startswith('http://'))

        # after cache hit, query number is 1
        with self.assertNumQueries(1):
            response = self.client.get(reverse('apiv2:practice-detail', args=(self.practice.pk,)))
        data = response.json()
        self.assertTrue(data['pictogram'].startswith('http://'))

        # we used custom header, cache is invalidate and url is now https
        with self.assertNumQueries(2):
            response = self.client.get(reverse('apiv2:practice-detail', args=(self.practice.pk,)),
                                       HTTP_X_FORWARDED_PROTO='https')
        data = response.json()
        self.assertTrue(data['pictogram'].startswith('https://'))

        # cache is hit
        with self.assertNumQueries(1):
            response = self.client.get(reverse('apiv2:practice-detail', args=(self.practice.pk,)),
                                       HTTP_X_FORWARDED_PROTO='https')
        data = response.json()
        self.assertTrue(data['pictogram'].startswith('https://'))

        # first request is always cached
        with self.assertNumQueries(1):
            response = self.client.get(reverse('apiv2:practice-detail', args=(self.practice.pk,)))
        data = response.json()
        self.assertTrue(data['pictogram'].startswith('http://'))<|MERGE_RESOLUTION|>--- conflicted
+++ resolved
@@ -162,13 +162,8 @@
 
 SENSITIVE_AREA_PROPERTIES_JSON_STRUCTURE = sorted([
     'id', 'contact', 'create_datetime', 'description', 'elevation', 'geometry',
-<<<<<<< HEAD
     'info_url', 'kml_url', 'openair_url', 'name', 'period', 'practices', 'provider', 'published', 
-    'species_id','structure', 'update_datetime', 'url'
-=======
-    'info_url', 'kml_url', 'name', 'period', 'practices', 'provider', 'published', 'species_id',
-    'structure', 'update_datetime', 'url', 'attachments'
->>>>>>> d72a2d34
+    'species_id','structure', 'update_datetime', 'url', 'attachments'
 ])
 
 SENSITIVE_AREA_SPECIES_PROPERTIES_JSON_STRUCTURE = sorted([
