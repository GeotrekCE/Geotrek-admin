import json

from django.conf import settings
from django.contrib.gis.db.models.functions import Transform
from django.contrib.gis.geos import MultiLineString, Point
from django.db.models import F
from django.urls import reverse
from django.utils.translation import get_language
from django.utils.translation import gettext_lazy as _
from drf_dynamic_fields import DynamicFieldsMixin
from easy_thumbnails.alias import aliases
from easy_thumbnails.exceptions import InvalidImageFormatError
from easy_thumbnails.files import get_thumbnailer
from PIL.Image import DecompressionBombError
from rest_framework import serializers
from rest_framework.relations import HyperlinkedIdentityField
from rest_framework_gis import serializers as geo_serializers

from geotrek.api.v2.functions import Length3D
from geotrek.api.v2.mixins import PDFSerializerMixin
from geotrek.api.v2.utils import build_url, get_translation_or_dict
from geotrek.authent import models as authent_models
from geotrek.common import models as common_models
from geotrek.common.utils import simplify_coords

if 'geotrek.core' in settings.INSTALLED_APPS:
    from geotrek.core import models as core_models
if 'geotrek.feedback' in settings.INSTALLED_APPS:
    from geotrek.feedback import models as feedback_models
if 'geotrek.tourism' in settings.INSTALLED_APPS:
    from geotrek.tourism import models as tourism_models
if 'geotrek.trekking' in settings.INSTALLED_APPS:
    from geotrek.trekking import models as trekking_models
if 'geotrek.sensitivity' in settings.INSTALLED_APPS:
    from geotrek.sensitivity import models as sensitivity_models
if 'geotrek.zoning' in settings.INSTALLED_APPS:
    from geotrek.zoning import models as zoning_models
if 'geotrek.outdoor' in settings.INSTALLED_APPS:
    from geotrek.outdoor import models as outdoor_models
if 'geotrek.flatpages' in settings.INSTALLED_APPS:
    from geotrek.flatpages import models as flatpages_models
if 'geotrek.infrastructure' in settings.INSTALLED_APPS:
    from geotrek.infrastructure import models as infrastructure_models
if 'geotrek.signage' in settings.INSTALLED_APPS:
    from geotrek.signage import models as signage_models


class BaseGeoJSONSerializer(geo_serializers.GeoFeatureModelSerializer):
    """
    Mixin used to serialize geojson
    """

    def to_representation(self, instance):
        """Round bbox coordinates"""
        feature = super().to_representation(instance)
        feature['bbox'] = simplify_coords(feature['bbox'])
        return feature

    class Meta:
        geo_field = 'geometry'
        auto_bbox = True


def override_serializer(format_output, base_serializer_class):
    """
    Override Serializer switch output format and dimension data
    """
    if format_output == 'geojson':
        class GeneratedGeoSerializer(BaseGeoJSONSerializer,
                                     base_serializer_class):
            class Meta(BaseGeoJSONSerializer.Meta,
                       base_serializer_class.Meta):
                pass

        final_class = GeneratedGeoSerializer
    else:
        final_class = base_serializer_class

    return final_class


if 'geotrek.trekking' in settings.INSTALLED_APPS:
    class NetworkSerializer(DynamicFieldsMixin, serializers.ModelSerializer):
        label = serializers.SerializerMethodField()

        def get_label(self, obj):
            return get_translation_or_dict('network', self, obj)

        class Meta:
            model = trekking_models.TrekNetwork
            fields = ('id', 'label', 'pictogram')

    class PracticeSerializer(DynamicFieldsMixin, serializers.ModelSerializer):
        name = serializers.SerializerMethodField()

        def get_name(self, obj):
            return get_translation_or_dict('name', self, obj)

        class Meta:
            model = trekking_models.Practice
            fields = ('id', 'name', 'order', 'pictogram',)

    class TrekRatingScaleSerializer(DynamicFieldsMixin, serializers.ModelSerializer):
        name = serializers.SerializerMethodField()

        def get_name(self, obj):
            return get_translation_or_dict('name', self, obj)

        class Meta:
            model = trekking_models.RatingScale
            fields = ('id', 'name', 'practice')

    class TrekRatingSerializer(DynamicFieldsMixin, serializers.ModelSerializer):
        name = serializers.SerializerMethodField()
        description = serializers.SerializerMethodField()

        def get_name(self, obj):
            return get_translation_or_dict('name', self, obj)

        def get_description(self, obj):
            return get_translation_or_dict('description', self, obj)

        class Meta:
            model = trekking_models.Rating
            fields = ('id', 'name', 'description', 'scale', 'order', 'color')

    class TrekDifficultySerializer(DynamicFieldsMixin, serializers.ModelSerializer):
        label = serializers.SerializerMethodField()

        def get_label(self, obj):
            return get_translation_or_dict('difficulty', self, obj)

        class Meta:
            model = trekking_models.DifficultyLevel
            fields = ('id', 'cirkwi_level', 'label', 'pictogram')

    class RouteSerializer(DynamicFieldsMixin, serializers.ModelSerializer):
        route = serializers.SerializerMethodField()

        def get_route(self, obj):
            return get_translation_or_dict('route', self, obj)

        class Meta:
            model = trekking_models.Route
            fields = ('id', 'pictogram', 'route')

    class WebLinkCategorySerializer(DynamicFieldsMixin, serializers.ModelSerializer):
        label = serializers.SerializerMethodField()

        def get_label(self, obj):
            return get_translation_or_dict('label', self, obj)

        class Meta:
            model = trekking_models.WebLinkCategory
            fields = ('label', 'id', 'pictogram')

    class WebLinkSerializer(DynamicFieldsMixin, serializers.ModelSerializer):
        name = serializers.SerializerMethodField()
        category = WebLinkCategorySerializer()

        def get_name(self, obj):
            return get_translation_or_dict('name', self, obj)

        class Meta:
            model = trekking_models.WebLink
            fields = ('name', 'url', 'category')

    class ServiceTypeSerializer(DynamicFieldsMixin, serializers.ModelSerializer):
        name = serializers.SerializerMethodField()

        def get_name(self, obj):
            return get_translation_or_dict('name', self, obj)

        class Meta:
            model = trekking_models.ServiceType
            fields = ('id', 'name', 'practices', 'pictogram')

    class ServiceSerializer(DynamicFieldsMixin, serializers.ModelSerializer):
        geometry = geo_serializers.GeometryField(read_only=True, source="geom3d_transformed", precision=7)
        structure = serializers.CharField(source='structure.name')

        class Meta:
            model = trekking_models.Service
            fields = ('id', 'eid', 'geometry', 'provider', 'structure', 'type', 'uuid')


class ReservationSystemSerializer(DynamicFieldsMixin, serializers.ModelSerializer):
    class Meta:
        model = common_models.ReservationSystem
        fields = ('id', 'name')


class StructureSerializer(DynamicFieldsMixin, serializers.ModelSerializer):
    class Meta:
        model = authent_models.Structure
        fields = (
            'id', 'name'
        )


class TargetPortalSerializer(DynamicFieldsMixin, serializers.ModelSerializer):
    title = serializers.SerializerMethodField()
    description = serializers.SerializerMethodField()
    facebook_image_url = serializers.SerializerMethodField()

    def get_title(self, obj):
        return get_translation_or_dict('title', self, obj)

    def get_description(self, obj):
        return get_translation_or_dict('description', self, obj)

    def get_facebook_image_url(self, obj):
        return build_url(self, obj.facebook_image_url) if obj.facebook_image_url else ""

    class Meta:
        model = common_models.TargetPortal
        fields = (
            'id', 'description', 'facebook_id',
            'facebook_image_height', 'facebook_image_url',
            'facebook_image_width', 'name', 'title', 'website'
        )


class OrganismSerializer(DynamicFieldsMixin, serializers.ModelSerializer):
    name = serializers.CharField(source='organism')

    class Meta:
        model = common_models.Organism
        fields = (
            'id', 'name'
        )


class RecordSourceSerializer(DynamicFieldsMixin, serializers.ModelSerializer):
    class Meta:
        model = common_models.RecordSource
        fields = ('id', 'name', 'pictogram', 'website')


class AttachmentsSerializerMixin(serializers.ModelSerializer):
    url = serializers.SerializerMethodField()
    thumbnail = serializers.SerializerMethodField()
    license = serializers.SlugRelatedField(
        read_only=True,
        slug_field='label'
    )

    def get_attachment_file(self, obj):
        return obj.attachment_file

    def get_thumbnail(self, obj):
        thumbnailer = get_thumbnailer(self.get_attachment_file(obj))
        try:
            thumbnail = thumbnailer.get_thumbnail(aliases.get('apiv2'))
        except (IOError, InvalidImageFormatError, DecompressionBombError):
            return ""
        thumbnail.author = obj.author
        thumbnail.legend = obj.legend
        return build_url(self, thumbnail.url)

    def get_url(self, obj):
        if obj.attachment_file:
            return build_url(self, obj.attachment_file.url)
        if obj.attachment_video:
            return obj.attachment_video
        if obj.attachment_link:
            return obj.attachment_link
        return ""

    class Meta:
        model = common_models.Attachment
        fields = (
            'author', 'license', 'thumbnail', 'legend', 'title', 'url', 'uuid'
        )


class FileTypeSerializer(DynamicFieldsMixin, serializers.ModelSerializer):
    class Meta:
        model = common_models.FileType
        fields = ('id', 'structure', 'type')


class AttachmentSerializer(DynamicFieldsMixin, AttachmentsSerializerMixin):
    type = serializers.SerializerMethodField()
    backend = serializers.SerializerMethodField()
    filetype = FileTypeSerializer(many=False)

    def get_type(self, obj):
        if obj.is_image or obj.attachment_link:
            return "image"
        if obj.attachment_video != '':
            return "video"
        return "file"

    def get_backend(self, obj):
        if obj.attachment_video != '':
            return type(obj).__name__.replace('Backend', '')
        return ""

    class Meta:
        model = common_models.Attachment
        fields = (
            'backend', 'type', 'filetype',
        ) + AttachmentsSerializerMixin.Meta.fields


class AttachmentAccessibilitySerializer(DynamicFieldsMixin, AttachmentsSerializerMixin):
    def get_attachment_file(self, obj):
        return obj.attachment_accessibility_file

    def get_url(self, obj):
        return build_url(self, obj.attachment_accessibility_file.url)

    class Meta:
        model = common_models.AccessibilityAttachment
        fields = (
            'info_accessibility',
        ) + AttachmentsSerializerMixin.Meta.fields


class LabelSerializer(DynamicFieldsMixin, serializers.ModelSerializer):
    name = serializers.SerializerMethodField()
    advice = serializers.SerializerMethodField()

    def get_name(self, obj):
        return get_translation_or_dict('name', self, obj)

    def get_advice(self, obj):
        return get_translation_or_dict('advice', self, obj)

    class Meta:
        model = common_models.Label
        fields = ('id', 'advice', 'filter', 'name', 'pictogram')


if 'geotrek.tourism' in settings.INSTALLED_APPS:
    class LabelAccessibilitySerializer(DynamicFieldsMixin, serializers.ModelSerializer):
        label = serializers.SerializerMethodField()

        def get_label(self, obj):
            return get_translation_or_dict('label', self, obj)

        class Meta:
            model = tourism_models.LabelAccessibility
            fields = ('id', 'label', 'pictogram')

    class TouristicContentCategorySerializer(DynamicFieldsMixin, serializers.ModelSerializer):
        types = serializers.SerializerMethodField()
        label = serializers.SerializerMethodField()

        class Meta:
            model = tourism_models.TouristicContentCategory
            fields = ('id', 'label', 'order', 'pictogram', 'types')

        def get_types(self, obj):
            request = self.context['request']
            portals = request.GET.get('portals')
            if portals:
                portals = portals.split(',')
            language = request.GET.get('language')
            return [{
                'id': obj.id * 100 + i,
                'label': get_translation_or_dict('type{}_label'.format(i), self, obj),
                'values': [{
                    'id': t.id,
                    'label': get_translation_or_dict('label', self, t),
                    'pictogram': t.pictogram.url if t.pictogram else None,
                } for t in obj.types.has_content_published_not_deleted_in_list(i, obj.pk, portals, language)]
            } for i in (1, 2)]

        def get_label(self, obj):
            return get_translation_or_dict('label', self, obj)

    class TouristicEventTypeSerializer(DynamicFieldsMixin, serializers.ModelSerializer):
        type = serializers.SerializerMethodField()

        def get_type(self, obj):
            return get_translation_or_dict('type', self, obj)

        class Meta:
            model = tourism_models.TouristicEventType
            fields = ('id', 'pictogram', 'type')

    class TouristicModelSerializer(PDFSerializerMixin, DynamicFieldsMixin, serializers.ModelSerializer):
        geometry = geo_serializers.GeometryField(read_only=True, source="geom_transformed", precision=7)
        accessibility = serializers.SerializerMethodField()
        create_datetime = serializers.DateTimeField(source='date_insert')
        update_datetime = serializers.DateTimeField(source='date_update')
        external_id = serializers.CharField(source='eid')
        cities = serializers.SerializerMethodField()
        name = serializers.SerializerMethodField()
        description = serializers.SerializerMethodField()
        description_teaser = serializers.SerializerMethodField()
        practical_info = serializers.SerializerMethodField()
        pdf = serializers.SerializerMethodField('get_pdf_url')

        def get_accessibility(self, obj):
            return get_translation_or_dict('accessibility', self, obj)

        def get_practical_info(self, obj):
            return get_translation_or_dict('practical_info', self, obj)

        def get_cities(self, obj):
            return [city.code for city in obj.published_cities]

        def get_name(self, obj):
            return get_translation_or_dict('name', self, obj)

        def get_description(self, obj):
            return get_translation_or_dict('description', self, obj)

        def get_description_teaser(self, obj):
            return get_translation_or_dict('description_teaser', self, obj)

    class TouristicContentSerializer(TouristicModelSerializer):
        attachments = AttachmentSerializer(many=True)
        departure_city = serializers.SerializerMethodField()
        types = serializers.SerializerMethodField()
        url = HyperlinkedIdentityField(view_name='apiv2:touristiccontent-detail')

        class Meta:
            model = tourism_models.TouristicContent
            fields = (
                'id', 'accessibility', 'attachments', 'approved', 'category', 'description',
                'description_teaser', 'departure_city', 'geometry', 'label_accessibility',
                'practical_info', 'url', 'cities', 'create_datetime',
                'external_id', 'name', 'pdf', 'portal', 'provider', 'published',
                'source', 'structure', 'themes',
                'update_datetime', 'types', 'contact', 'email',
                'website', 'reservation_system', 'reservation_id', 'uuid'
            )

        def get_types(self, obj):
            return {
                obj.category.id * 100 + i: [
                    t.id for t in getattr(obj, 'type{}'.format(i)).all()
                ] for i in (1, 2)
            }

        def get_departure_city(self, obj):
            city = zoning_models.City.objects.all().filter(geom__contains=obj.geom).first()
            return city.code if city else None

    class TouristicEventSerializer(TouristicModelSerializer):
        attachments = AttachmentSerializer(many=True, source='sorted_attachments')
        url = HyperlinkedIdentityField(view_name='apiv2:touristicevent-detail')
        begin_date = serializers.DateField()
        end_date = serializers.SerializerMethodField()
        type = serializers.SerializerMethodField()
        cancellation_reason = serializers.SerializerMethodField()
        place = serializers.SlugRelatedField(
            read_only=True,
            slug_field='name'
        )
        meeting_time = serializers.ReadOnlyField(
            source='start_time',
            help_text=_("This field is deprecated and will be removed in next releases. Please start using 'start_time'")
        )
        participant_number = serializers.SerializerMethodField(
            help_text=_("This field is deprecated and will be removed in next releases. Please start using 'capacity'")
        )

        def get_cancellation_reason(self, obj):
            if not obj.cancellation_reason:
                return None
            return get_translation_or_dict('label', self, obj.cancellation_reason)

        def get_type(self, obj):
            obj_type = obj.type
            if obj_type:
                return obj_type.pk
            return None

        def get_participant_number(self, obj):
            return str(obj.capacity)

        def get_end_date(self, obj):
            return obj.end_date or obj.begin_date

        class Meta:
            model = tourism_models.TouristicEvent
            fields = (
                'id', 'accessibility', 'approved', 'attachments', 'begin_date', 'bookable',
                'booking', 'cancellation_reason', 'cancelled', 'capacity', 'cities',
                'contact', 'create_datetime', 'description', 'description_teaser', 'duration',
                'email', 'end_date', 'end_time', 'external_id', 'geometry', 'meeting_point',
                'meeting_time', 'name', 'organizer', 'participant_number', 'pdf', 'place',
                'portal', 'practical_info', 'provider', 'published', 'source', 'speaker',
                'start_time', 'structure', 'target_audience', 'themes', 'type',
                'update_datetime', 'url', 'uuid', 'website'
            )

    class TouristicEventPlaceSerializer(serializers.ModelSerializer):
        geometry = geo_serializers.GeometryField(read_only=True, source="geom_transformed", precision=7)

        class Meta:
            model = tourism_models.TouristicEventPlace
            fields = ('id', 'geometry', 'name')

    class InformationDeskTypeSerializer(DynamicFieldsMixin, serializers.ModelSerializer):
        label = serializers.SerializerMethodField()

        def get_label(self, obj):
            return get_translation_or_dict('label', self, obj)

        class Meta:
            model = tourism_models.InformationDeskType
            fields = ('id', 'label', 'pictogram')

    class InformationDeskSerializer(DynamicFieldsMixin, serializers.ModelSerializer):
        accessibility = serializers.SerializerMethodField()
        description = serializers.SerializerMethodField()
        name = serializers.SerializerMethodField()
        photo_url = serializers.SerializerMethodField()
        type = InformationDeskTypeSerializer()

        def get_accessibility(self, obj):
            return get_translation_or_dict('accessibility', self, obj)

        def get_description(self, obj):
            return get_translation_or_dict('description', self, obj)

        def get_name(self, obj):
            return get_translation_or_dict('name', self, obj)

        def get_photo_url(self, obj):
            return build_url(self, obj.photo_url) if obj.photo_url else ""

        class Meta:
            model = tourism_models.InformationDesk
            geo_field = 'geom'
            fields = (
                'id', 'accessibility', 'description', 'email', 'label_accessibility', 'latitude', 'longitude',
                'municipality', 'name', 'phone', 'photo_url', 'uuid',
                'postal_code', 'provider', 'street', 'type', 'website'
            )


if 'geotrek.core' in settings.INSTALLED_APPS:
    class PathSerializer(DynamicFieldsMixin, serializers.ModelSerializer):
        url = HyperlinkedIdentityField(view_name='apiv2:trek-detail')
        geometry = geo_serializers.GeometryField(read_only=True, source="geom3d_transformed", precision=7)
        length_2d = serializers.FloatField(source="length_2d_display")
        length_3d = serializers.SerializerMethodField()

        def get_length_3d(self, obj):
            return round(obj.length_3d_m, 1)

        class Meta:
            model = core_models.Path
            fields = (
                'id', 'comments', 'geometry', 'length_2d', 'length_3d',
                'name', 'provider', 'url', 'uuid'
            )


if 'geotrek.trekking' in settings.INSTALLED_APPS:
    class TrekSerializer(PDFSerializerMixin, DynamicFieldsMixin, serializers.ModelSerializer):
        url = HyperlinkedIdentityField(view_name='apiv2:trek-detail')
        published = serializers.SerializerMethodField()
        geometry = geo_serializers.GeometryField(read_only=True, source="geom3d_transformed", precision=7)
        length_2d = serializers.FloatField(source='length_2d_display')
        length_3d = serializers.SerializerMethodField()
        name = serializers.SerializerMethodField()
        access = serializers.SerializerMethodField()
        accessibility_advice = serializers.SerializerMethodField()
        accessibility_covering = serializers.SerializerMethodField()
        accessibility_exposure = serializers.SerializerMethodField()
        accessibility_signage = serializers.SerializerMethodField()
        accessibility_slope = serializers.SerializerMethodField()
        accessibility_width = serializers.SerializerMethodField()
        ambiance = serializers.SerializerMethodField()
        description = serializers.SerializerMethodField()
        description_teaser = serializers.SerializerMethodField()
        departure = serializers.SerializerMethodField()
        disabled_infrastructure = serializers.SerializerMethodField()
        departure_geom = serializers.SerializerMethodField()
        arrival = serializers.SerializerMethodField()
        external_id = serializers.CharField(source='eid')
        second_external_id = serializers.CharField(source='eid2')
        create_datetime = serializers.SerializerMethodField()
        update_datetime = serializers.SerializerMethodField()
        attachments = AttachmentSerializer(many=True, source='sorted_attachments')
        attachments_accessibility = AttachmentAccessibilitySerializer(many=True)
        gear = serializers.SerializerMethodField()
        gpx = serializers.SerializerMethodField('get_gpx_url')
        kml = serializers.SerializerMethodField('get_kml_url')
        pdf = serializers.SerializerMethodField('get_pdf_url')
        advice = serializers.SerializerMethodField()
        advised_parking = serializers.SerializerMethodField()
        parking_location = serializers.SerializerMethodField()
        ratings_description = serializers.SerializerMethodField()
        children = serializers.ReadOnlyField(source='children_id')
        parents = serializers.ReadOnlyField(source='parents_id')
        public_transport = serializers.SerializerMethodField()
        elevation_area_url = serializers.SerializerMethodField()
        elevation_svg_url = serializers.SerializerMethodField()
        altimetric_profile = serializers.SerializerMethodField('get_altimetric_profile_url')
        points_reference = serializers.SerializerMethodField()
        previous = serializers.ReadOnlyField(source='previous_id')
        next = serializers.ReadOnlyField(source='next_id')
        cities = serializers.SerializerMethodField()
        departure_city = serializers.SerializerMethodField()
        web_links = WebLinkSerializer(many=True)

        def get_gear(self, obj):
            return get_translation_or_dict('gear', self, obj)

        def get_update_datetime(self, obj):
            return obj.topo_object.date_update

        def get_create_datetime(self, obj):
            return obj.topo_object.date_insert

        def get_published(self, obj):
            return get_translation_or_dict('published', self, obj)

        def get_name(self, obj):
            return get_translation_or_dict('name', self, obj)

        def get_description(self, obj):
            return get_translation_or_dict('description', self, obj)

        def get_access(self, obj):
            return get_translation_or_dict('access', self, obj)

        def get_accessibility_advice(self, obj):
            return get_translation_or_dict('accessibility_advice', self, obj)

        def get_accessibility_covering(self, obj):
            return get_translation_or_dict('accessibility_covering', self, obj)

        def get_accessibility_exposure(self, obj):
            return get_translation_or_dict('accessibility_exposure', self, obj)

        def get_accessibility_signage(self, obj):
            return get_translation_or_dict('accessibility_signage', self, obj)

        def get_accessibility_slope(self, obj):
            return get_translation_or_dict('accessibility_slope', self, obj)

        def get_accessibility_width(self, obj):
            return get_translation_or_dict('accessibility_width', self, obj)

        def get_ambiance(self, obj):
            return get_translation_or_dict('ambiance', self, obj)

        def get_disabled_infrastructure(self, obj):
            return get_translation_or_dict('accessibility_infrastructure', self, obj)

        def get_departure(self, obj):
            return get_translation_or_dict('departure', self, obj)

        def get_first_point(self, geom):
            if isinstance(geom, Point):
                return geom
            if isinstance(geom, MultiLineString):
                return Point(geom[0][0])
            return Point(geom[0])

        def get_departure_geom(self, obj):
            return self.get_first_point(obj.geom3d_transformed)[:2]

        def get_arrival(self, obj):
            return get_translation_or_dict('arrival', self, obj)

        def get_description_teaser(self, obj):
            return get_translation_or_dict('description_teaser', self, obj)

        def get_length_3d(self, obj):
            return round(obj.length_3d_m, 1)

        def get_gpx_url(self, obj):
            return build_url(self, reverse('trekking:trek_gpx_detail', kwargs={'lang': get_language(), 'pk': obj.pk, 'slug': obj.slug}))

        def get_kml_url(self, obj):
            return build_url(self, reverse('trekking:trek_kml_detail', kwargs={'lang': get_language(), 'pk': obj.pk, 'slug': obj.slug}))

        def get_advice(self, obj):
            return get_translation_or_dict('advice', self, obj)

        def get_advised_parking(self, obj):
            return get_translation_or_dict('advised_parking', self, obj)

        def get_parking_location(self, obj):
            if not obj.parking_location:
                return None
            point = obj.parking_location.transform(settings.API_SRID, clone=True)
            return [round(point.x, 7), round(point.y, 7)]

        def get_ratings_description(self, obj):
            return get_translation_or_dict('ratings_description', self, obj)

        def get_public_transport(self, obj):
            return get_translation_or_dict('public_transport', self, obj)

        def get_elevation_area_url(self, obj):
            return build_url(self, reverse('apiv2:trek-dem', args=(obj.pk,)))

        def get_elevation_svg_url(self, obj):
            return build_url(self, reverse('apiv2:trek-profile', args=(obj.pk,)) + f"?language={get_language()}&format=svg")

        def get_altimetric_profile_url(self, obj):
            return build_url(self, reverse('apiv2:trek-profile', args=(obj.pk,)))

        def get_points_reference(self, obj):
            if not obj.points_reference:
                return None
            geojson = obj.points_reference.transform(settings.API_SRID, clone=True).geojson
            return json.loads(geojson)

        def get_cities(self, obj):
            return [city.code for city in obj.published_cities]

        def get_departure_city(self, obj):
            geom = self.get_first_point(obj.geom)
            city = zoning_models.City.objects.all().filter(geom__contains=geom).first()
            return city.code if city else None

        class Meta:
            model = trekking_models.Trek
            fields = (
                'id', 'access', 'accessibilities', 'accessibility_advice', 'accessibility_covering',
                'accessibility_exposure', 'accessibility_level', 'accessibility_signage', 'accessibility_slope',
                'accessibility_width', 'advice', 'advised_parking', 'altimetric_profile', 'ambiance', 'arrival',
                'ascent', 'attachments', 'attachments_accessibility', 'children', 'cities', 'create_datetime',
                'departure', 'departure_city', 'departure_geom', 'descent',
                'description', 'description_teaser', 'difficulty',
                'disabled_infrastructure', 'duration', 'elevation_area_url',
                'elevation_svg_url', 'external_id', 'gear', 'geometry', 'gpx',
                'information_desks', 'kml', 'labels', 'length_2d', 'length_3d',
                'max_elevation', 'min_elevation', 'name', 'networks', 'next',
                'parents', 'parking_location', 'pdf', 'points_reference',
                'portal', 'practice', 'provider', 'ratings', 'ratings_description', 'previous', 'public_transport',
                'published', 'reservation_system', 'reservation_id', 'route', 'second_external_id',
                'source', 'structure', 'themes', 'update_datetime', 'url', 'uuid', 'web_links'
            )

    class TourSerializer(TrekSerializer):
        url = HyperlinkedIdentityField(view_name='apiv2:tour-detail')
        count_children = serializers.SerializerMethodField()
        steps = serializers.SerializerMethodField()

        def get_count_children(self, obj):
            return obj.count_children

        def get_steps(self, obj):
            qs = obj.children \
                .select_related('topo_object', 'difficulty') \
                .prefetch_related('topo_object__aggregations', 'themes', 'networks', 'attachments') \
                .annotate(geom3d_transformed=Transform(F('geom_3d'), settings.API_SRID),
                          length_3d_m=Length3D('geom_3d'))
            FinalClass = override_serializer(self.context.get('request').GET.get('format'),
                                             TrekSerializer)
            return FinalClass(qs, many=True, context=self.context).data

        class Meta(TrekSerializer.Meta):
            fields = TrekSerializer.Meta.fields + ('count_children', 'steps')

    class POITypeSerializer(DynamicFieldsMixin, serializers.ModelSerializer):
        label = serializers.SerializerMethodField()

        def get_label(self, obj):
            return get_translation_or_dict('label', self, obj)

        class Meta:
            model = trekking_models.POIType
            fields = ('id', 'label', 'pictogram')

    class POISerializer(DynamicFieldsMixin, serializers.ModelSerializer):
        url = HyperlinkedIdentityField(view_name='apiv2:poi-detail')
        type_label = serializers.SerializerMethodField()
        type_pictogram = serializers.FileField(source='type.pictogram')
        name = serializers.SerializerMethodField()
        description = serializers.SerializerMethodField()
        external_id = serializers.CharField(source='eid')
        published = serializers.SerializerMethodField()
        create_datetime = serializers.DateTimeField(source='topo_object.date_insert')
        update_datetime = serializers.DateTimeField(source='topo_object.date_update')
        geometry = geo_serializers.GeometryField(read_only=True, source="geom3d_transformed", precision=7)
        attachments = AttachmentSerializer(many=True, source='sorted_attachments')

        def get_type_label(self, obj):
            return get_translation_or_dict('label', self, obj.type)

        def get_published(self, obj):
            return get_translation_or_dict('published', self, obj)

        def get_name(self, obj):
            return get_translation_or_dict('name', self, obj)

        def get_description(self, obj):
            return get_translation_or_dict('description', self, obj)

        class Meta:
            model = trekking_models.POI
            fields = (
                'id', 'description', 'external_id',
                'geometry', 'name', 'attachments', 'provider', 'published', 'type',
                'type_label', 'type_pictogram', 'url', 'uuid',
                'create_datetime', 'update_datetime'
            )

    class ThemeSerializer(DynamicFieldsMixin, serializers.ModelSerializer):
        label = serializers.SerializerMethodField()

        def get_label(self, obj):
            return get_translation_or_dict('label', self, obj)

        class Meta:
            model = trekking_models.Theme
            fields = ('id', 'label', 'pictogram')

    class AccessibilitySerializer(DynamicFieldsMixin, serializers.ModelSerializer):
        name = serializers.SerializerMethodField()

        def get_name(self, obj):
            return get_translation_or_dict('name', self, obj)

        class Meta:
            model = trekking_models.Accessibility
            fields = ('id', 'name', 'pictogram')

    class AccessibilityLevelSerializer(DynamicFieldsMixin, serializers.ModelSerializer):
        name = serializers.SerializerMethodField()

        def get_name(self, obj):
            return get_translation_or_dict('name', self, obj)

        class Meta:
            model = trekking_models.AccessibilityLevel
            fields = ('id', 'name')

if 'geotrek.sensitivity' in settings.INSTALLED_APPS:
    class SensitiveAreaSerializer(DynamicFieldsMixin, serializers.ModelSerializer):
        url = HyperlinkedIdentityField(view_name='apiv2:sensitivearea-detail')
        name = serializers.SerializerMethodField()
        elevation = serializers.SerializerMethodField()
        description = serializers.SerializerMethodField()
        period = serializers.SerializerMethodField()
        practices = serializers.PrimaryKeyRelatedField(many=True, source='species.practices', read_only=True)
        info_url = serializers.URLField(source='species.url')
        structure = serializers.CharField(source='structure.name')
        create_datetime = serializers.DateTimeField(source='date_insert')
        update_datetime = serializers.DateTimeField(source='date_update')
        published = serializers.BooleanField()
        geometry = geo_serializers.GeometryField(read_only=True, source="geom_transformed", precision=7)
        species_id = serializers.SerializerMethodField(read_only=True)
        kml_url = serializers.SerializerMethodField(read_only=True)
        openair_url = serializers.SerializerMethodField(read_only=True)

        def get_name(self, obj):
            return get_translation_or_dict('name', self, obj.species)

        def get_description(self, obj):
            return get_translation_or_dict('description', self, obj)

        def get_period(self, obj):
            return [getattr(obj.species, 'period{:02}'.format(p)) for p in range(1, 13)]

        def get_elevation(self, obj):
            return obj.species.radius

        def get_species_id(self, obj):
            if obj.species.category == sensitivity_models.Species.SPECIES:
                return obj.species_id
            return None

        def get_kml_url(self, obj):
            url = reverse('sensitivity:sensitivearea_kml_detail', kwargs={'lang': get_language(), 'pk': obj.pk})
            return build_url(self, url)


        def get_openair_url(self, obj):
            is_aerial = obj.species.practices.filter(name__in=settings.SENSITIVITY_OPENAIR_SPORT_PRACTICES).exists()
            if is_aerial:
                url = reverse('sensitivity:sensitivearea_openair_detail', kwargs={'lang': get_language(), 'pk': obj.pk})
                return self.context['request'].build_absolute_uri(url)
            else:
                return None

        class Meta:
            model = sensitivity_models.SensitiveArea
            fields = (
<<<<<<< HEAD
                'id', 'contact', 'create_datetime', 'description', 'elevation','geometry', 'info_url',
                'kml_url', 'openair_url', 'name', 'period','practices', 'published', 'species_id', 
                'structure','update_datetime', 'url'
=======
                'id', 'contact', 'create_datetime', 'description', 'elevation',
                'geometry', 'info_url', 'kml_url', 'name', 'period',
                'practices', 'published', 'species_id', 'provider', 'structure',
                'update_datetime', 'url'
>>>>>>> 0912edc8
            )

    class BubbleSensitiveAreaSerializer(SensitiveAreaSerializer):
        radius = serializers.SerializerMethodField()

        def get_radius(self, obj):
            if obj.species.category == sensitivity_models.Species.SPECIES and obj.geom.geom_typeid == 0:
                return obj.species.radius
            else:
                return None

        class Meta:
            model = SensitiveAreaSerializer.Meta.model
            fields = SensitiveAreaSerializer.Meta.fields + ('radius', )

    class SportPracticeSerializer(DynamicFieldsMixin, serializers.ModelSerializer):
        name = serializers.SerializerMethodField()

        def get_name(self, obj):
            return get_translation_or_dict('name', self, obj)

        class Meta:
            model = sensitivity_models.SportPractice
            fields = (
                'id', 'name'
            )

    class SpeciesSerializer(DynamicFieldsMixin, serializers.ModelSerializer):
        name = serializers.SerializerMethodField()
        period01 = serializers.BooleanField(read_only=True)
        period02 = serializers.BooleanField(read_only=True)
        period03 = serializers.BooleanField(read_only=True)
        period04 = serializers.BooleanField(read_only=True)
        period05 = serializers.BooleanField(read_only=True)
        period06 = serializers.BooleanField(read_only=True)
        period07 = serializers.BooleanField(read_only=True)
        period08 = serializers.BooleanField(read_only=True)
        period09 = serializers.BooleanField(read_only=True)
        period10 = serializers.BooleanField(read_only=True)
        period11 = serializers.BooleanField(read_only=True)
        period12 = serializers.BooleanField(read_only=True)
        url = serializers.URLField(read_only=True)
        radius = serializers.IntegerField(read_only=True)
        practices = serializers.SerializerMethodField()

        def get_name(self, obj):
            return get_translation_or_dict('name', self, obj)

        def get_practices(self, obj):
            return obj.practices.values_list('id', flat=True)

        class Meta:
            model = sensitivity_models.Species
            fields = (
                'id', 'name', 'period01', 'period02', 'period03',
                'period04', 'period05', 'period06', 'period07',
                'period08', 'period09', 'period10', 'period11',
                'period12', 'practices', 'radius', 'url'
            )


if 'geotrek.zoning' in settings.INSTALLED_APPS:
    class CitySerializer(DynamicFieldsMixin, serializers.ModelSerializer):
        geometry = geo_serializers.GeometryField(read_only=True, source="geom", precision=7)
        id = serializers.ReadOnlyField(source='code')

        class Meta:
            model = zoning_models.City
            fields = ('id', 'geometry', 'name', 'published')

    class DistrictsSerializer(DynamicFieldsMixin, serializers.ModelSerializer):
        geometry = geo_serializers.GeometryField(read_only=True, source="geom", precision=7)

        class Meta:
            model = zoning_models.District
            fields = ('id', 'geometry', 'name', 'published')


if 'geotrek.outdoor' in settings.INSTALLED_APPS:
    class OutdoorRatingScaleSerializer(DynamicFieldsMixin, serializers.ModelSerializer):
        name = serializers.SerializerMethodField()

        def get_name(self, obj):
            return get_translation_or_dict('name', self, obj)

        class Meta:
            model = outdoor_models.RatingScale
            fields = ('id', 'name', 'practice')

    class OutdoorRatingSerializer(DynamicFieldsMixin, serializers.ModelSerializer):
        name = serializers.SerializerMethodField()
        description = serializers.SerializerMethodField()

        def get_name(self, obj):
            return get_translation_or_dict('name', self, obj)

        def get_description(self, obj):
            return get_translation_or_dict('description', self, obj)

        class Meta:
            model = outdoor_models.Rating
            fields = ('id', 'name', 'description', 'scale', 'order', 'color')

    class OutdoorPracticeSerializer(DynamicFieldsMixin, serializers.ModelSerializer):
        name = serializers.SerializerMethodField()

        def get_name(self, obj):
            return get_translation_or_dict('name', self, obj)

        class Meta:
            model = outdoor_models.Practice
            fields = ('id', 'name', 'sector', 'pictogram')

    class SiteTypeSerializer(DynamicFieldsMixin, serializers.ModelSerializer):
        name = serializers.SerializerMethodField()

        def get_name(self, obj):
            return get_translation_or_dict('name', self, obj)

        class Meta:
            model = outdoor_models.SiteType
            fields = ('id', 'name', 'practice')

    class CourseTypeSerializer(DynamicFieldsMixin, serializers.ModelSerializer):
        name = serializers.SerializerMethodField()

        def get_name(self, obj):
            return get_translation_or_dict('name', self, obj)

        class Meta:
            model = outdoor_models.CourseType
            fields = ('id', 'name', 'practice')

    class SectorSerializer(DynamicFieldsMixin, serializers.ModelSerializer):
        name = serializers.SerializerMethodField()

        def get_name(self, obj):
            return get_translation_or_dict('name', self, obj)

        class Meta:
            model = outdoor_models.Practice
            fields = ('id', 'name')

    class SiteSerializer(PDFSerializerMixin, DynamicFieldsMixin, serializers.ModelSerializer):
        url = HyperlinkedIdentityField(view_name='apiv2:site-detail')
        geometry = geo_serializers.GeometryField(read_only=True, source="geom_transformed", precision=7)
        attachments = AttachmentSerializer(many=True)
        sector = serializers.SerializerMethodField()
        courses = serializers.SerializerMethodField()
        children = serializers.SerializerMethodField()
        parent = serializers.SerializerMethodField()
        pdf = serializers.SerializerMethodField('get_pdf_url')
        cities = serializers.SerializerMethodField()
        web_links = WebLinkSerializer(many=True)

        def get_cities(self, obj):
            return [city.code for city in obj.published_cities]

        def get_courses(self, obj):
            courses = []
            request = self.context['request']
            language = request.GET.get('language')
            for course in obj.children_courses.all():
                if language:
                    if getattr(course, f"published_{language}"):
                        courses.append(course.pk)
                else:
                    if course.published:
                        courses.append(course.pk)
            return courses

        def get_parent(self, obj):
            parent = None
            request = self.context['request']
            language = request.GET.get('language')
            if obj.parent:
                if language:
                    if getattr(obj.parent, f"published_{language}"):
                        parent = obj.parent.pk
                else:
                    if obj.parent.published:
                        parent = obj.parent.pk
            return parent

        def get_children(self, obj):
            children = []
            request = self.context['request']
            language = request.GET.get('language')
            if language:
                for site in obj.get_children():
                    if getattr(site, f"published_{language}"):
                        children.append(site.pk)
            else:
                for site in obj.get_children():
                    if site.published:
                        children.append(site.pk)
            return children

        def get_sector(self, obj):
            if obj.practice and obj.practice.sector:
                return obj.practice.sector_id
            return None

        class Meta:
            model = outdoor_models.Site
            fields = (
                'id', 'accessibility', 'advice', 'ambiance', 'attachments', 'cities', 'children', 'description',
                'description_teaser', 'eid', 'geometry', 'information_desks', 'labels', 'managers',
                'name', 'orientation', 'pdf', 'period', 'parent', 'portal', 'practice', 'provider',
                'ratings', 'sector', 'source', 'structure', 'themes',
                'type', 'url', 'uuid', 'courses', 'web_links', 'wind',
            )

    class CourseSerializer(PDFSerializerMixin, DynamicFieldsMixin, serializers.ModelSerializer):
        url = HyperlinkedIdentityField(view_name='apiv2:course-detail')
        geometry = geo_serializers.GeometryField(read_only=True, source="geom_transformed", precision=7)
        children = serializers.ReadOnlyField(source='children_id')
        parents = serializers.ReadOnlyField(source='parents_id')
        accessibility = serializers.SerializerMethodField()
        attachments = AttachmentSerializer(many=True, source='sorted_attachments')
        equipment = serializers.SerializerMethodField()
        gear = serializers.SerializerMethodField()
        ratings_description = serializers.SerializerMethodField()
        sites = serializers.SerializerMethodField()
        points_reference = serializers.SerializerMethodField()
        pdf = serializers.SerializerMethodField('get_pdf_url')
        cities = serializers.SerializerMethodField()

        def get_accessibility(self, obj):
            return get_translation_or_dict('accessibility', self, obj)

        def get_cities(self, obj):
            return [city.code for city in obj.published_cities]

        def get_equipment(self, obj):
            return get_translation_or_dict('equipment', self, obj)

        def get_gear(self, obj):
            return get_translation_or_dict('gear', self, obj)

        def get_ratings_description(self, obj):
            return get_translation_or_dict('ratings_description', self, obj)

        def get_sites(self, obj):
            sites = []
            request = self.context['request']
            language = request.GET.get('language')
            if language:
                for site in obj.parent_sites.all():
                    if getattr(site, f"published_{language}"):
                        sites.append(site.pk)
            else:
                for site in obj.parent_sites.all():
                    if getattr(site, "published"):
                        sites.append(site.pk)
            return sites

        def get_points_reference(self, obj):
            if not obj.points_reference:
                return None
            geojson = obj.points_reference.transform(settings.API_SRID, clone=True).geojson
            return json.loads(geojson)

        class Meta:
            model = outdoor_models.Course
            fields = (
                'id', 'accessibility', 'advice', 'attachments', 'children', 'cities', 'description', 'duration', 'eid',
                'equipment', 'gear', 'geometry', 'height', 'length', 'max_elevation',
                'min_elevation', 'name', 'parents', 'pdf', 'points_reference', 'provider', 'ratings', 'ratings_description',
                'sites', 'structure', 'type', 'url', 'uuid'
            )

if 'geotrek.feedback' in settings.INSTALLED_APPS:
    class ReportStatusSerializer(DynamicFieldsMixin, serializers.ModelSerializer):
        label = serializers.SerializerMethodField()

        def get_label(self, obj):
            return get_translation_or_dict('label', self, obj)

        class Meta:
            model = feedback_models.ReportStatus
            fields = ('color', 'id', 'label', 'identifier')

    class ReportCategorySerializer(DynamicFieldsMixin, serializers.ModelSerializer):
        label = serializers.SerializerMethodField()

        def get_label(self, obj):
            return get_translation_or_dict('label', self, obj)

        class Meta:
            model = feedback_models.ReportCategory
            fields = ('id', 'label')

    class ReportActivitySerializer(DynamicFieldsMixin, serializers.ModelSerializer):
        label = serializers.SerializerMethodField()

        def get_label(self, obj):
            return get_translation_or_dict('label', self, obj)

        class Meta:
            model = feedback_models.ReportActivity
            fields = ('id', 'label')

    class ReportProblemMagnitudeSerializer(DynamicFieldsMixin, serializers.ModelSerializer):
        label = serializers.SerializerMethodField()

        def get_label(self, obj):
            return get_translation_or_dict('label', self, obj)

        class Meta:
            model = feedback_models.ReportProblemMagnitude
            fields = ('id', 'label')


if 'geotrek.flatpages' in settings.INSTALLED_APPS:
    class FlatPageSerializer(DynamicFieldsMixin, serializers.ModelSerializer):
        title = serializers.SerializerMethodField()
        content = serializers.SerializerMethodField()
        published = serializers.SerializerMethodField()
        attachments = AttachmentSerializer(many=True)

        class Meta:
            model = flatpages_models.FlatPage
            fields = (
                'id', 'title', 'external_url', 'content', 'target', 'source', 'portal', 'order',
                'published', 'attachments',
            )

        def get_title(self, obj):
            return get_translation_or_dict('title', self, obj)

        def get_content(self, obj):
            return get_translation_or_dict('content', self, obj)

        def get_published(self, obj):
            return get_translation_or_dict('published', self, obj)

if "geotrek.infrastructure" in settings.INSTALLED_APPS:

    class InfrastructureTypeSerializer(DynamicFieldsMixin, serializers.ModelSerializer):
        type = serializers.SerializerMethodField()

        def get_type(self, obj):
            type_label = infrastructure_models.INFRASTRUCTURE_TYPES.for_value(obj.type).display
            return _(type_label)

        class Meta:
            model = infrastructure_models.InfrastructureType
            fields = ('id', 'label', 'pictogram', 'structure', 'type')

    class InfrastructureSerializer(DynamicFieldsMixin, serializers.ModelSerializer):
        geometry = geo_serializers.GeometryField(read_only=True, source="geom3d_transformed", precision=7)
        structure = serializers.CharField(source='structure.name')
        accessibility = serializers.SerializerMethodField()
        attachments = AttachmentSerializer(many=True)

        def get_accessibility(self, obj):
            return get_translation_or_dict('accessibility', self, obj)

        class Meta:
            model = infrastructure_models.Infrastructure
            fields = ('id', 'accessibility', 'attachments', 'condition', 'description', 'eid', 'geometry', 'name',
                      'implantation_year', 'maintenance_difficulty', 'provider', 'structure', 'type', 'usage_difficulty', 'uuid')

    class InfrastructureConditionSerializer(DynamicFieldsMixin, serializers.ModelSerializer):

        class Meta:
            model = infrastructure_models.InfrastructureType
            fields = ('id', 'label', 'structure')

    class InfrastructureMaintenanceDifficultyLevelSerializer(DynamicFieldsMixin, serializers.ModelSerializer):

        class Meta:
            model = infrastructure_models.InfrastructureMaintenanceDifficultyLevel
            fields = ('id', 'label', 'structure')

    class InfrastructureUsageDifficultyLevelSerializer(DynamicFieldsMixin, serializers.ModelSerializer):

        class Meta:
            model = infrastructure_models.InfrastructureUsageDifficultyLevel
            fields = ('id', 'label', 'structure')

if 'geotrek.signage' in settings.INSTALLED_APPS:

    class LineSerializer(DynamicFieldsMixin, serializers.ModelSerializer):
        pictogram = serializers.CharField(source='pictogram_name')

        class Meta:
            model = signage_models.Line
            fields = ('id', 'direction', 'text', 'pictogram', 'distance', 'time')

    class BladeSerializer(DynamicFieldsMixin, serializers.ModelSerializer):
        lines = LineSerializer(many=True)

        class Meta:
            model = signage_models.Blade
            fields = ('id', 'number', 'color', 'direction', 'lines')

    class SignageSerializer(DynamicFieldsMixin, serializers.ModelSerializer):
        geometry = geo_serializers.GeometryField(read_only=True, source="geom3d_transformed", precision=7)
        structure = serializers.CharField(source='structure.name')
        attachments = AttachmentSerializer(many=True)
        blades = BladeSerializer(source='blades_set', many=True)

        class Meta:
            model = signage_models.Signage
            fields = ('id', 'attachments', 'blades', 'code', 'condition', 'description', 'eid',
                      'geometry', 'implantation_year', 'name', 'printed_elevation', 'provider', 'sealing',
                      'structure', 'type', 'uuid')

    class SignageTypeSerializer(DynamicFieldsMixin, serializers.ModelSerializer):
        class Meta:
            model = signage_models.SignageType
            fields = ('id', 'label', 'pictogram', 'structure')

    class DirectionSerializer(DynamicFieldsMixin, serializers.ModelSerializer):
        class Meta:
            model = signage_models.Direction
            fields = ('id', 'label')

    class SealingSerializer(DynamicFieldsMixin, serializers.ModelSerializer):
        class Meta:
            model = signage_models.Sealing
            fields = ('id', 'label', 'structure')

    class ColorSerializer(DynamicFieldsMixin, serializers.ModelSerializer):
        class Meta:
            model = signage_models.Color
            fields = ('id', 'label')

    class BladeTypeSerializer(DynamicFieldsMixin, serializers.ModelSerializer):
        class Meta:
            model = signage_models.BladeType
            fields = ('id', 'label', 'structure')<|MERGE_RESOLUTION|>--- conflicted
+++ resolved
@@ -882,16 +882,10 @@
         class Meta:
             model = sensitivity_models.SensitiveArea
             fields = (
-<<<<<<< HEAD
-                'id', 'contact', 'create_datetime', 'description', 'elevation','geometry', 'info_url',
-                'kml_url', 'openair_url', 'name', 'period','practices', 'published', 'species_id', 
-                'structure','update_datetime', 'url'
-=======
                 'id', 'contact', 'create_datetime', 'description', 'elevation',
-                'geometry', 'info_url', 'kml_url', 'name', 'period',
+                'geometry', 'info_url', 'kml_url', 'openair_url', 'name', 'period',
                 'practices', 'published', 'species_id', 'provider', 'structure',
                 'update_datetime', 'url'
->>>>>>> 0912edc8
             )
 
     class BubbleSensitiveAreaSerializer(SensitiveAreaSerializer):
