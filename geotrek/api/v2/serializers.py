--- conflicted
+++ resolved
@@ -928,11 +928,8 @@
         geometry = geo_serializers.GeometryField(read_only=True, source="geom_transformed", precision=7)
         species_id = serializers.SerializerMethodField()
         kml_url = serializers.SerializerMethodField()
-<<<<<<< HEAD
         openair_url = serializers.SerializerMethodField(read_only=True)
-=======
         rules = RuleSerializer(many=True)
->>>>>>> 7c41bd69
         attachments = AttachmentSerializer(many=True)
 
         def get_name(self, obj):
