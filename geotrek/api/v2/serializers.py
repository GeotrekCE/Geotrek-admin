--- conflicted
+++ resolved
@@ -1260,13 +1260,8 @@
             fields = ("id", "code", "name", "pictogram", "description", "url")
 
     class SensitiveAreaSerializer(DynamicFieldsMixin, TimeStampedSerializer):
-<<<<<<< HEAD
         url = HyperlinkedIdentityField(view_name='apiv2:sensitivearea-detail')
         name = serializers.CharField(source='area_name')
-=======
-        url = HyperlinkedIdentityField(view_name="apiv2:sensitivearea-detail")
-        name = serializers.SerializerMethodField()
->>>>>>> 3bcd8c56
         elevation = serializers.SerializerMethodField()
         description = serializers.SerializerMethodField()
         period = serializers.SerializerMethodField()
@@ -1286,11 +1281,7 @@
         provider = serializers.SlugRelatedField(read_only=True, slug_field="name")
 
         def get_name(self, obj):
-<<<<<<< HEAD
             return get_translation_or_dict('name', self, obj)
-=======
-            return get_translation_or_dict("name", self, obj.species)
->>>>>>> 3bcd8c56
 
         def get_description(self, obj):
             return get_translation_or_dict("description", self, obj)
