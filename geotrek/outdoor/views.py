--- conflicted
+++ resolved
@@ -5,14 +5,10 @@
                              MapEntityDelete, MapEntityFormat)
 
 from geotrek.authent.decorators import same_structure_required
-<<<<<<< HEAD
 from geotrek.common.mixins.api import APIViewSet
 from geotrek.common.mixins.views import CustomColumnsMixin
-from geotrek.common.views import DocumentPublic, MarkupPublic
+from geotrek.common.views import DocumentBookletPublic, DocumentPublic, MarkupPublic
 from geotrek.common.viewsets import GeotrekMapentityViewSet
-=======
-from geotrek.common.views import DocumentBookletPublic, DocumentPublic, MarkupPublic
->>>>>>> e3966bac
 from geotrek.outdoor.filters import SiteFilterSet, CourseFilterSet
 from geotrek.outdoor.forms import SiteForm, CourseForm
 from geotrek.outdoor.models import Site, Course
