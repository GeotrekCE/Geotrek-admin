from modeltranslation.translator import TranslationOptions, translator

from geotrek.sensitivity.models import Rule, SensitiveArea, Species, SportPractice


# Sensitivity app
class RuleTO(TranslationOptions):
    fields = (
        "name",
        "description",
    )


class SportPracticeTO(TranslationOptions):
    fields = ("name",)


class SpeciesTO(TranslationOptions):
    fields = (
        "name",
        "url",
    )


class SensitiveAreaTO(TranslationOptions):
<<<<<<< HEAD
    fields = ('name', 'description', )
=======
    fields = ("description",)
>>>>>>> 3bcd8c56


translator.register(Rule, RuleTO)
translator.register(SportPractice, SportPracticeTO)
translator.register(Species, SpeciesTO)
translator.register(SensitiveArea, SensitiveAreaTO)<|MERGE_RESOLUTION|>--- conflicted
+++ resolved
@@ -23,11 +23,7 @@
 
 
 class SensitiveAreaTO(TranslationOptions):
-<<<<<<< HEAD
     fields = ('name', 'description', )
-=======
-    fields = ("description",)
->>>>>>> 3bcd8c56
 
 
 translator.register(Rule, RuleTO)
