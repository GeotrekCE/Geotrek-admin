import json
import logging
from datetime import datetime

from django.conf import settings
from django.contrib.gis.db.models.functions import Transform
from django.http import HttpResponse
from django.utils.translation import gettext_lazy as _
from django.views.generic import ListView
from django.views.generic.detail import BaseDetailView
from mapentity.views import (
    LastModifiedMixin,
    MapEntityCreate,
    MapEntityDelete,
    MapEntityDetail,
    MapEntityFilter,
    MapEntityFormat,
    MapEntityList,
    MapEntityUpdate,
)

from geotrek.authent.decorators import same_structure_required
from geotrek.common.mixins.views import CustomColumnsMixin
from geotrek.common.permissions import PublicOrReadPermMixin
from geotrek.common.viewsets import GeotrekMapentityViewSet

from .filters import SensitiveAreaFilterSet
from .forms import RegulatorySensitiveAreaForm, SensitiveAreaForm
from .models import SensitiveArea, Species, SportPractice
from .serializers import SensitiveAreaGeojsonSerializer, SensitiveAreaSerializer

logger = logging.getLogger(__name__)


class SensitiveAreaList(CustomColumnsMixin, MapEntityList):
    queryset = SensitiveArea.objects.existing()
<<<<<<< HEAD
    mandatory_columns = ['id', 'name']
    default_extra_columns = ['species','category']
=======
    mandatory_columns = ["id", "species"]
    default_extra_columns = ["category"]
>>>>>>> 3bcd8c56


class SensitiveAreaFilter(MapEntityFilter):
    model = SensitiveArea
    filterset_class = SensitiveAreaFilterSet


class SensitiveAreaFormatList(MapEntityFormat, SensitiveAreaList):
    filterset_class = SensitiveAreaFilterSet
    mandatory_columns = ["id"]
    default_extra_columns = [
        "species",
        "published",
        "description",
        "contact",
        "radius",
        "pretty_period",
        "pretty_practices",
    ]


class SensitiveAreaDetail(MapEntityDetail):
    queryset = SensitiveArea.objects.existing()

    def get_context_data(self, *args, **kwargs):
        context = super().get_context_data(*args, **kwargs)
        context["can_edit"] = self.object.same_structure(self.request.user)
        return context


class SensitiveAreaRadiiMixin:
    def get_context_data(self, *args, **kwargs):
        context = super().get_context_data(*args, **kwargs)
        species = Species.objects.filter(category=Species.SPECIES)
        context["radii"] = json.dumps(
            {
                str(s.id): settings.SENSITIVITY_DEFAULT_RADIUS
                if s.radius is None
                else s.radius
                for s in species
            }
        )
        return context


class SensitiveAreaCreate(SensitiveAreaRadiiMixin, MapEntityCreate):
    model = SensitiveArea

    def get_form_class(self):
        if self.request.GET.get("category") == str(Species.REGULATORY):
            return RegulatorySensitiveAreaForm
        return SensitiveAreaForm


class SensitiveAreaUpdate(SensitiveAreaRadiiMixin, MapEntityUpdate):
    queryset = SensitiveArea.objects.existing()

    def get_form_class(self):
        if self.object.species.category == Species.REGULATORY:
            return RegulatorySensitiveAreaForm
        return SensitiveAreaForm

    @same_structure_required("sensitivity:sensitivearea_detail")
    def dispatch(self, *args, **kwargs):
        return super().dispatch(*args, **kwargs)


class SensitiveAreaDelete(MapEntityDelete):
    model = SensitiveArea

    @same_structure_required("sensitivity:sensitivearea_detail")
    def dispatch(self, *args, **kwargs):
        return super().dispatch(*args, **kwargs)


class SensitiveAreaViewSet(GeotrekMapentityViewSet):
    model = SensitiveArea
    serializer_class = SensitiveAreaSerializer
    geojson_serializer_class = SensitiveAreaGeojsonSerializer
    filterset_class = SensitiveAreaFilterSet
    mapentity_list_class = SensitiveAreaList

    def get_queryset(self):
        qs = self.model.objects.existing().select_related("species")
        if self.format_kwarg == "geojson":
            qs = qs.annotate(api_geom=Transform("geom", settings.API_SRID))
            qs = qs.only("id", "species")
        return qs


class SensitiveAreaKMLDetail(LastModifiedMixin, PublicOrReadPermMixin, BaseDetailView):
    queryset = SensitiveArea.objects.existing()

    def render_to_response(self, context):
        area = self.get_object()
        response = HttpResponse(
            area.kml(), content_type="application/vnd.google-earth.kml+xml"
        )
        return response


class SensitiveAreaOpenAirDetail(
    LastModifiedMixin, PublicOrReadPermMixin, BaseDetailView
):
    queryset = SensitiveArea.objects.existing()

    def render_to_response(self, context):
        area = self.get_object()
        file_header = """* This file has been produced from GeoTrek sensitivity (https://geotrek.fr/) module from website {scheme}://{domain}
* Using pyopenair library (https://github.com/lpoaura/pyopenair)
* This file was created on:  {timestamp}\n\n""".format(
            scheme=self.request.scheme,
            domain=self.request.headers["host"],
            timestamp=datetime.now(),
        )
        is_aerial = area.species.practices.filter(
            name__in=settings.SENSITIVITY_OPENAIR_SPORT_PRACTICES
        ).exists()
        if is_aerial and area.openair():
            result = file_header + area.openair()
            response = HttpResponse(
                result, content_type="application/octet-stream; charset=UTF-8"
            )
            response["Content-Disposition"] = (
                "inline; filename=sensitivearea_openair_" + str(area.id) + ".txt"
            )
            return response
        else:
            message = _("This is not an aerial area")
            response = HttpResponse(message, content_type="text/plain; charset=UTF-8")

        return response


class SensitiveAreaOpenAirList(PublicOrReadPermMixin, ListView):
    def get_queryset(self):
        aerial_practice = SportPractice.objects.filter(
            name__in=settings.SENSITIVITY_OPENAIR_SPORT_PRACTICES
        )
        return (
            SensitiveArea.objects.existing()
            .filter(species__practices__in=aerial_practice, published=True)
            .select_related("species")
        )

    def render_to_response(self, context):
        areas = self.get_queryset()
        file_header = """* This file has been produced from GeoTrek sensitivity (https://geotrek.fr/) module from website {scheme}://{domain}
* Using pyopenair library (https://github.com/lpoaura/pyopenair)
* This file was created on:  {timestamp}\n\n""".format(
            scheme=self.request.scheme,
            domain=self.request.headers["host"],
            timestamp=datetime.now(),
        )
        airspace_list = [a.openair() for a in areas if a.openair()]
        airspace_core = "\n\n".join(airspace_list)
        airspace_file = file_header + airspace_core
        response = HttpResponse(
            airspace_file, content_type="application/octet-stream; charset=UTF-8"
        )
        response["Content-Disposition"] = "inline; filename=sensitivearea_openair.txt"
        return response<|MERGE_RESOLUTION|>--- conflicted
+++ resolved
@@ -34,13 +34,8 @@
 
 class SensitiveAreaList(CustomColumnsMixin, MapEntityList):
     queryset = SensitiveArea.objects.existing()
-<<<<<<< HEAD
     mandatory_columns = ['id', 'name']
     default_extra_columns = ['species','category']
-=======
-    mandatory_columns = ["id", "species"]
-    default_extra_columns = ["category"]
->>>>>>> 3bcd8c56
 
 
 class SensitiveAreaFilter(MapEntityFilter):
