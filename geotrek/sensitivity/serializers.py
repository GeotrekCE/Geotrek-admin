from drf_dynamic_fields import DynamicFieldsMixin
from mapentity.serializers import MapentityGeojsonModelSerializer
from rest_framework import serializers as rest_serializers

from . import models as sensitivity_models


class SensitiveAreaSerializer(DynamicFieldsMixin, rest_serializers.ModelSerializer):
<<<<<<< HEAD
    category = rest_serializers.CharField(source='category_display')
    structure = rest_serializers.SlugRelatedField('name', read_only=True)
    species = rest_serializers.CharField(source='species.name')
    name = rest_serializers.CharField(source='name_display')
=======
    category = rest_serializers.CharField(source="category_display")
    structure = rest_serializers.SlugRelatedField("name", read_only=True)
    species = rest_serializers.CharField(source="species_display")
>>>>>>> 3bcd8c56

    class Meta:
        model = sensitivity_models.SensitiveArea
        fields = "__all__"


class SensitiveAreaGeojsonSerializer(MapentityGeojsonModelSerializer):
    radius = rest_serializers.IntegerField()

    class Meta(MapentityGeojsonModelSerializer.Meta):
        model = sensitivity_models.SensitiveArea
        fields = ["id", "species", "radius", "published"]<|MERGE_RESOLUTION|>--- conflicted
+++ resolved
@@ -6,16 +6,10 @@
 
 
 class SensitiveAreaSerializer(DynamicFieldsMixin, rest_serializers.ModelSerializer):
-<<<<<<< HEAD
     category = rest_serializers.CharField(source='category_display')
     structure = rest_serializers.SlugRelatedField('name', read_only=True)
     species = rest_serializers.CharField(source='species.name')
     name = rest_serializers.CharField(source='name_display')
-=======
-    category = rest_serializers.CharField(source="category_display")
-    structure = rest_serializers.SlugRelatedField("name", read_only=True)
-    species = rest_serializers.CharField(source="species_display")
->>>>>>> 3bcd8c56
 
     class Meta:
         model = sensitivity_models.SensitiveArea
