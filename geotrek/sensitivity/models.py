"""
   Sensitivity models
"""

import datetime
import simplekml
import logging
from django.conf import settings
from django.contrib.gis.db import models
from django.contrib.gis.geos import GEOSGeometry, Polygon
from django.utils.translation import pgettext_lazy, gettext_lazy as _

from mapentity.serializers import plain_text
from pyopenair.factory import wkt2openair

from geotrek.authent.models import StructureRelated
from geotrek.common.mixins.models import (OptionalPictogramMixin, NoDeleteMixin, TimeStampedModelMixin,
                                          AddPropertyMixin, GeotrekMapEntityMixin, get_uuid_duplication)
from geotrek.common.utils import intersecting, classproperty
from geotrek.sensitivity.managers import SensitiveAreaManager
<<<<<<< HEAD
from geotrek.sensitivity.helpers import openair_atimes_concat
=======
>>>>>>> d72a2d34
from geotrek.core.models import simplify_coords

logger = logging.getLogger("geotrek")

class SportPractice(TimeStampedModelMixin, models.Model):
    name = models.CharField(max_length=250, verbose_name=_("Name"))

    class Meta:
        ordering = ['name']
        verbose_name = _("Sport practice")
        verbose_name_plural = _("Sport practices")

    def __str__(self):
        return self.name


class Species(TimeStampedModelMixin, OptionalPictogramMixin):
    SPECIES = 1
    REGULATORY = 2

    name = models.CharField(max_length=250, verbose_name=_("Name"))
    # TODO: we should replace these 12 fields by a unique JSONField
    period01 = models.BooleanField(default=False, verbose_name=_("January"))
    period02 = models.BooleanField(default=False, verbose_name=_("February"))
    period03 = models.BooleanField(default=False, verbose_name=_("March"))
    period04 = models.BooleanField(default=False, verbose_name=_("April"))
    period05 = models.BooleanField(default=False, verbose_name=_("May"))
    period06 = models.BooleanField(default=False, verbose_name=_("June"))
    period07 = models.BooleanField(default=False, verbose_name=_("July"))
    period08 = models.BooleanField(default=False, verbose_name=_("August"))
    period09 = models.BooleanField(default=False, verbose_name=_("September"))
    period10 = models.BooleanField(default=False, verbose_name=_("October"))
    period11 = models.BooleanField(default=False, verbose_name=_("November"))
    period12 = models.BooleanField(default=False, verbose_name=_("Decembre"))
    practices = models.ManyToManyField(SportPractice, verbose_name=_("Sport practices"))
    url = models.URLField(blank=True, verbose_name="URL")
    radius = models.IntegerField(blank=True, null=True, verbose_name=_("Bubble radius"), help_text=_("meters"))
    category = models.IntegerField(verbose_name=_("Category"), editable=False, default=SPECIES,
                                   choices=((SPECIES, pgettext_lazy("Singular", "Species")),
                                            (REGULATORY, _("Regulatory"))))
    eid = models.CharField(verbose_name=_("External id"), max_length=1024, blank=True, null=True)

    class Meta:
        ordering = ['name']
        verbose_name = pgettext_lazy("Singular", "Species")
        verbose_name_plural = _("Species")

    def __str__(self):
        return self.name

    def pretty_period(self):
        return ", ".join([str(self._meta.get_field('period{:02}'.format(p)).verbose_name)
                          for p in range(1, 13)
                          if getattr(self, 'period{:02}'.format(p))])

    def pretty_practices(self):
        return ", ".join([str(practice) for practice in self.practices.all()])


class SensitiveArea(GeotrekMapEntityMixin, StructureRelated, TimeStampedModelMixin, NoDeleteMixin,
                    AddPropertyMixin):
    geom = models.GeometryField(srid=settings.SRID)
    geom_buffered = models.GeometryField(srid=settings.SRID, editable=False)
    species = models.ForeignKey(Species, verbose_name=_("Species or regulatory area"), on_delete=models.PROTECT)
    published = models.BooleanField(verbose_name=_("Published"), default=False, help_text=_("Visible on Geotrek-rando"))
    publication_date = models.DateField(verbose_name=_("Publication date"), null=True, blank=True, editable=False)
    description = models.TextField(verbose_name=_("Description"), blank=True)
    contact = models.TextField(verbose_name=_("Contact"), blank=True)
    eid = models.CharField(verbose_name=_("External id"), max_length=1024, blank=True, null=True)
    provider = models.CharField(verbose_name=_("Provider"), db_index=True, max_length=1024, blank=True)

    objects = SensitiveAreaManager()

    elements_duplication = {
        "attachments": {"uuid": get_uuid_duplication}
    }

    class Meta:
        verbose_name = _("Sensitive area")
        verbose_name_plural = _("Sensitive areas")
        permissions = (
            ("import_sensitivearea", "Can import Sensitive area"),
        )

    def __str__(self):
        return self.species.name

    @property
    def radius(self):
        if self.species.radius is None:
            return settings.SENSITIVITY_DEFAULT_RADIUS
        return self.species.radius

    @classproperty
    def radius_verbose_name(cls):
        return _("Radius")

    @property
    def category_display(self):
        return self.species.get_category_display()

    @classproperty
    def category_verbose_name(cls):
        return _("Category")

    def reload(self):
        """
        Reload into instance all computed attributes in triggers.
        """
        if self.pk:
            # Update computed values
            fromdb = self.__class__.objects.get(pk=self.pk)
            self.geom_buffered = fromdb.geom_buffered
        return self

    def save(self, *args, **kwargs):
        if self.publication_date is None and self.published:
            self.publication_date = datetime.date.today()
        if self.publication_date is not None and not self.published:
            self.publication_date = None
        super().save(*args, **kwargs)
        self.reload()

    @property
    def any_published(self):
        return self.published

    @property
    def published_status(self):
        """Returns the publication status by language.
        """
        status = []
        for language in settings.MAPENTITY_CONFIG['TRANSLATED_LANGUAGES']:
            status.append({
                'lang': language[0],
                'language': language[1],
                'status': self.published
            })
        return status

    @property
    def published_langs(self):
        """Returns languages in which the object is published.
        """
        if self.published:
            return [language[0] for language in settings.MAPENTITY_CONFIG['TRANSLATED_LANGUAGES']]
        else:
            return []

    @property
    def species_display(self):
        s = '<a data-pk="%s" href="%s" title="%s">%s</a>' % (self.pk,
                                                             self.get_detail_url(),
                                                             self.species.name,
                                                             self.species.name)
        if self.published:
            s = '<span class="badge badge-success" title="%s">&#x2606;</span> ' % _("Published") + s
        return s

    @property
    def extent(self):
        return self.geom.transform(settings.API_SRID, clone=True).extent if self.geom else None

    def kml(self):
        """Exports sensitivearea into KML format"""
        kml = simplekml.Kml()
        geom = self.geom
        if geom.geom_type == 'Point':
            geom = geom.buffer(self.species.radius or settings.SENSITIVITY_DEFAULT_RADIUS, 4)
        if self.species.radius:
            geometry = ()
            for coords in geom.coords[0]:
                coords += (self.species.radius, )
                geometry += (coords, )
            geom = GEOSGeometry(Polygon(geometry), srid=settings.SRID)
        geom = geom.transform(4326, clone=True)  # KML uses WGS84
        line = kml.newpolygon(name=self.species.name,
                              description=plain_text(self.description),
                              altitudemode=simplekml.AltitudeMode.relativetoground,
                              outerboundaryis=simplify_coords(geom.coords[0]))
        line.style.linestyle.color = simplekml.Color.red  # Red
        line.style.linestyle.width = 4  # pixels
        return kml.kml()

    def openair(self):
        """Exports sensitivearea into OpenAir format"""
        geom = self.geom
        if geom.geom_type == 'Point':
            geom = geom.buffer(self.species.radius or settings.SENSITIVITY_DEFAULT_RADIUS, 4)
        geom = geom.transform(4326, clone=True)
        geom = geom.simplify(0.001, preserve_topology=True)
        other = {}
        other['*AUID'] = "GUId=! UId=! Id=(Identifiant-GeoTrek-sentivity){{{{{id}}}}}".format(id=str(self.pk))
        other['*ADescr'] = "{name} (published on {published_date})".format(name=self.species.name, published_date=self.publication_date.strftime("%d/%m/%Y"))
        other['*ATimes'] = openair_atimes_concat(self)
        wkt = geom.wkt
        data = {
            'wkt' : wkt, 
            'an': self.species.name, 
            'ac': 'ZSM', 
            'ah_unit':'m', 
            'ah_alti': self.species.radius or settings.SENSITIVITY_DEFAULT_RADIUS, 
            'ah_mode':'AGL', 
            'al_mode':'SFC', 
            # 'comment': self.species.name + ' (published on '+self.publication_date.strftime("%d/%m/%Y")+')',
            'other': other 
        }
        return wkt2openair(**data)

    @property
    def wgs84_geom(self):
        geom = self.geom
        if geom.geom_type == 'Point':
            geom = geom.buffer(self.species.radius or settings.SENSITIVITY_DEFAULT_RADIUS, 4)
        if self.species.radius:
            geometry = ()
            for coords in geom.coords[0]:
                coords += (self.species.radius, )
                geometry += (coords, )
            geom = GEOSGeometry(Polygon(geometry), srid=settings.SRID)
        geom = geom.transform(4326, clone=True)  # KML uses WGS84
        return geom

    def is_public(self):
        return self.published

    @property
    def pretty_period(self):
        return self.species.pretty_period()
    pretty_period_verbose_name = _("Period")

    @property
    def pretty_practices(self):
        return self.species.pretty_practices()
    pretty_practices_verbose_name = _("Practices")


if 'geotrek.core' in settings.INSTALLED_APPS:
    from geotrek.core.models import Topology

    Topology.add_property('sensitive_areas', lambda self: intersecting(SensitiveArea, self, distance=0, ordering=False,
                                                                       field='geom_buffered').select_related('species'),
                          _("Sensitive areas"))
    Topology.add_property('published_sensitive_areas',
                          lambda self: intersecting(SensitiveArea, self, distance=0, ordering=False,
                                                    field='geom_buffered').filter(published=True),
                          _("Published sensitive areas"))

if 'geotrek.trekking' in settings.INSTALLED_APPS:
    from geotrek.trekking import models as trekking_models

    SensitiveArea.add_property('pois', lambda self: intersecting(trekking_models.POI, self, 0), _("POIs"))
    SensitiveArea.add_property('treks', lambda self: intersecting(trekking_models.Trek, self, 0), _("Treks"))
    SensitiveArea.add_property('services', lambda self: intersecting(trekking_models.Service, self, 0), _("Services"))

if 'geotrek.diving' in settings.INSTALLED_APPS:
    from geotrek.diving.models import Dive

    Dive.add_property('sensitive_areas',
                      lambda self: intersecting(SensitiveArea, self, distance=0, ordering=False, field='geom_buffered'),
                      _("Sensitive areas"))
    Dive.add_property('published_sensitive_areas',
                      lambda self: intersecting(SensitiveArea, self, distance=0, ordering=False,
                                                field='geom_buffered').filter(published=True),
                      _("Published sensitive areas"))
    SensitiveArea.add_property('dives', lambda self: intersecting(Dive, self, 0), _("Dives"))
    SensitiveArea.add_property('published_dives',
                               lambda self: intersecting(Dive, self, 0).filter(published=True),
                               _("Published dives"))

if 'geotrek.tourism' in settings.INSTALLED_APPS:
    from geotrek.tourism import models as tourism_models

    tourism_models.TouristicContent.add_property('sensitive_areas',
                                                 lambda self: intersecting(SensitiveArea, self, distance=0,
                                                                           ordering=False, field='geom_buffered'),
                                                 _("Sensitive areas"))
    tourism_models.TouristicContent.add_property('published_sensitive_areas',
                                                 lambda self: intersecting(SensitiveArea, self, distance=0,
                                                                           ordering=False,
                                                                           field='geom_buffered').filter(
                                                     published=True), _("Published sensitive areas"))
    tourism_models.TouristicEvent.add_property('sensitive_areas',
                                               lambda self: intersecting(SensitiveArea, self, distance=0,
                                                                         ordering=False, field='geom_buffered'),
                                               _("Sensitive areas"))
    tourism_models.TouristicEvent.add_property('published_sensitive_areas',
                                               lambda self: intersecting(SensitiveArea, self, distance=0,
                                                                         ordering=False, field='geom_buffered').filter(
                                                   published=True), _("Published sensitive areas"))

    SensitiveArea.add_property('touristic_contents',
                               lambda self: intersecting(tourism_models.TouristicContent, self, 0),
                               _("Touristic contents"))
    SensitiveArea.add_property('published_touristic_contents',
                               lambda self: intersecting(tourism_models.TouristicContent, self, 0).filter(
                                   published=True),
                               _("Published touristic contents"))
    SensitiveArea.add_property('touristic_events', lambda self: intersecting(tourism_models.TouristicEvent, self, 0),
                               _("Touristic events"))
    SensitiveArea.add_property('published_touristic_events',
                               lambda self: intersecting(tourism_models.TouristicEvent, self, 0).filter(published=True),
                               _("Published touristic events"))

SensitiveArea.add_property('sensitive_areas', lambda self: intersecting(SensitiveArea, self, 0), _("Sensitive areas"))
SensitiveArea.add_property('published_sensitive_areas',
                           lambda self: intersecting(SensitiveArea, self, 0).filter(published=True),
                           _("Published sensitive areas"))<|MERGE_RESOLUTION|>--- conflicted
+++ resolved
@@ -18,10 +18,7 @@
                                           AddPropertyMixin, GeotrekMapEntityMixin, get_uuid_duplication)
 from geotrek.common.utils import intersecting, classproperty
 from geotrek.sensitivity.managers import SensitiveAreaManager
-<<<<<<< HEAD
 from geotrek.sensitivity.helpers import openair_atimes_concat
-=======
->>>>>>> d72a2d34
 from geotrek.core.models import simplify_coords
 
 logger = logging.getLogger("geotrek")
