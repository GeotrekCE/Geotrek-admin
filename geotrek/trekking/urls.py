--- conflicted
+++ resolved
@@ -11,11 +11,7 @@
     TrekDocumentPublic, POIDocumentPublic,
     TrekGPXDetail, TrekKMLDetail, WebLinkCreatePopup,
     CirkwiTrekView, CirkwiPOIView, TrekPOIViewSet,
-<<<<<<< HEAD
-    SyncRandoRedirect
-=======
-    TrekServiceViewSet,
->>>>>>> 947e6ea3
+    SyncRandoRedirect, TrekServiceViewSet,
 )
 from . import serializers as trekking_serializers
 
