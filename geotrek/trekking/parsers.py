--- conflicted
+++ resolved
@@ -51,11 +51,7 @@
             points = val[0]
             for i, path in enumerate(val[1:]):
                 distance = Point(points[-1]).distance(Point(path[0]))
-<<<<<<< HEAD
-                if distance > 50:
-=======
                 if distance > 5:
->>>>>>> 8d18a108
                     self.add_warning(_(u"Not contiguous segment {i} ({distance} m) for geometry for field '{src}'").format(i=i + 2, p1=points[-1], p2=path[0], distance=int(distance), src=src))
                 points += path
             return MultiLineString(points)
