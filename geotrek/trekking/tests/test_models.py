--- conflicted
+++ resolved
@@ -196,7 +196,6 @@
         d1 = DistrictFactory.create(geom=MultiPolygon(
             Polygon(((-2, -2), (3, -2), (3, 3), (-2, 3), (-2, -2)))))
         # Ensure related objects are accessible
-<<<<<<< HEAD
         self.assertCountEqual(trek.pois_excluded.all(), [poi2])
         self.assertCountEqual(trek.all_pois, [poi, poi2])
         self.assertCountEqual(trek.pois, [poi])
@@ -204,34 +203,15 @@
         self.assertCountEqual(poi.treks, [trek])
         self.assertCountEqual(service.treks, [trek])
         self.assertCountEqual(trek.districts, [d1])
-=======
-        self.assertItemsEqual(trek.pois_excluded.all(), [poi2])
-        self.assertItemsEqual(trek.all_pois, [poi, poi2])
-        self.assertItemsEqual(trek.pois, [poi])
-        self.assertItemsEqual(trek.services, [service])
-        self.assertItemsEqual(poi.treks, [trek])
-        self.assertItemsEqual(service.treks, [trek])
-        self.assertItemsEqual(trek.districts, [d1])
->>>>>>> d21b6bf6
 
         # Ensure there is no duplicates
-
         trek.add_path(path=p1, start=0.5, end=1)
-<<<<<<< HEAD
         self.assertCountEqual(trek.pois_excluded.all(), [poi2])
         self.assertCountEqual(trek.all_pois, [poi, poi2])
         self.assertCountEqual(trek.pois, [poi])
         self.assertCountEqual(trek.services, [service])
         self.assertCountEqual(poi.treks, [trek])
         self.assertCountEqual(service.treks, [trek])
-=======
-        self.assertItemsEqual(trek.pois_excluded.all(), [poi2])
-        self.assertItemsEqual(trek.all_pois, [poi, poi2])
-        self.assertItemsEqual(trek.pois, [poi])
-        self.assertItemsEqual(trek.services, [service])
-        self.assertItemsEqual(poi.treks, [trek])
-        self.assertItemsEqual(service.treks, [trek])
->>>>>>> d21b6bf6
 
         d2 = DistrictFactory.create(geom=MultiPolygon(
             Polygon(((3, 3), (9, 3), (9, 9), (3, 9), (3, 3)))))
