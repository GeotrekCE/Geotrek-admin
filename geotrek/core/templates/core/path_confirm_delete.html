--- conflicted
+++ resolved
@@ -5,16 +5,10 @@
 {{ block.super }}
 
 <div class="div-center">
-<<<<<<< HEAD
-    <div class="panel-heading">{% trans 'Different topologies are linked with this path' %} :</div>
-
-    {% for model, topologies in topologies_by_model.items %}
-=======
     {% if topologies_by_model|length %}
         <div class="panel-heading">{% trans 'Different topologies are linked with this path' %} :</div>
     {% endif %}
-    {% for model, topologies in topologies_by_model.iteritems %}
->>>>>>> ec73d8cd
+    {% for model, topologies in topologies_by_model.items %}
 
         <h4>{{ model }} :</h4>
         <ul>
