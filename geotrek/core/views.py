--- conflicted
+++ resolved
@@ -3,38 +3,33 @@
 import json
 import logging
 
+from django.conf import settings
+from django.contrib import messages
+from django.contrib.auth.decorators import login_required
 from django.contrib.auth.decorators import permission_required
-from django.conf import settings
-from django.contrib.auth.decorators import login_required
-from django.views.decorators.http import last_modified as cache_last_modified
-from django.views.decorators.cache import never_cache as force_cache_validation
-from django.utils.translation import ugettext as _
 from django.core.cache import get_cache
 from django.core.urlresolvers import reverse
+from django.http.response import HttpResponse
 from django.shortcuts import redirect
+from django.utils.translation import ugettext as _
+from django.views.decorators.cache import never_cache as force_cache_validation
+from django.views.decorators.http import last_modified as cache_last_modified
+from geojson import Polygon
+from mapentity import app_settings
 from mapentity import registry
 from mapentity.views import (MapEntityLayer, MapEntityList, MapEntityJsonList,
-                             MapEntityDetail, MapEntityDocument, MapEntityCreate, MapEntityUpdate,
-                             MapEntityDelete, MapEntityFormat,
+                             MapEntityDetail, MapEntityDocument, MapEntityCreate,
+                             MapEntityUpdate, MapEntityDelete, MapEntityFormat,
                              HttpJSONResponse)
-from mapentity import app_settings
 
 from geotrek.authent.decorators import same_structure_required
 from geotrek.common.utils import classproperty
+from geotrek.core import graph as graph_lib
 from geotrek.core.models import AltimetryMixin
 
+from .filters import PathFilterSet, TrailFilterSet
+from .forms import PathForm, TrailForm
 from .models import Path, Trail, Topology
-from .forms import PathForm, TrailForm
-from .filters import PathFilterSet, TrailFilterSet
-<<<<<<< HEAD
-from geotrek.core import graph as graph_lib
-from django.http.response import HttpResponse
-from geojson import Polygon
-=======
-from . import graph as graph_lib
-from django.http.response import HttpResponse
-from django.contrib import messages
->>>>>>> 5eb1acf5
 
 
 logger = logging.getLogger(__name__)
@@ -250,7 +245,6 @@
         return super(TrailDelete, self).dispatch(*args, **kwargs)
 
 
-<<<<<<< HEAD
 @login_required
 def get_forced_layers(request):
     """
@@ -267,7 +261,8 @@
             )
     return HttpResponse(json.dumps(response),
                         mimetype="application/json")
-=======
+
+
 @permission_required('core.change_path')
 def merge_path(request):
     """
@@ -298,5 +293,4 @@
         except Exception as exc:
             response = {'error': exc, }
 
-    return HttpResponse(json.dumps(response), mimetype="application/json")
->>>>>>> 5eb1acf5
+    return HttpResponse(json.dumps(response), mimetype="application/json")