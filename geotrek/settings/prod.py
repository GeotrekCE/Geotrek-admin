--- conflicted
+++ resolved
@@ -1,88 +1,32 @@
 import os
-<<<<<<< HEAD
-
-from .base import *
-=======
 from .base import *
 from django.conf.global_settings import LANGUAGES as LANGUAGES_LIST
->>>>>>> bea5fa97
 
 #
 # Django Production
 # ..........................
-<<<<<<< HEAD
-
-ALLOWED_HOSTS = tuple('*')
-=======
 ALLOWED_HOSTS = [
     os.getenv('DOMAIN_NAME'),
 ]
->>>>>>> bea5fa97
 
 USE_X_FORWARDED_HOST = True
 COMPRESS_ENABLED = True
 
 
 CACHES['default']['BACKEND'] = 'django.core.cache.backends.memcached.MemcachedCache'
-<<<<<<< HEAD
-CACHES['default']['LOCATION'] = os.getenv('MEMCACHED_URL', '127.0.0.1:11211')
-=======
 CACHES['default']['LOCATION'] = '{}:{}'.format(os.getenv('MEMCACHED_HOST', 'memcached'),
                                                os.getenv('MEMCACHED_PORT', '11211'))
->>>>>>> bea5fa97
 
 LOGGING['handlers']['mail_admins']['class'] = 'django.utils.log.AdminEmailHandler'
 LOGGING['handlers']['logfile'] = {'class': 'logging.FileHandler',
                                   'formatter': 'simple',
-<<<<<<< HEAD
-                                  'filename': os.path.join(VAR_ROOT, 'log', 'geotrek.log')}
-=======
                                   'filename': os.path.join(VAR_DIR, 'log', 'geotrek.log')}
 
->>>>>>> bea5fa97
 LOGGING['loggers']['geotrek']['handlers'].append('logfile')
 LOGGING['loggers']['mapentity']['handlers'].append('logfile')
 
 try:
     from .custom import *  # NOQA
-
-<<<<<<< HEAD
-#
-# Email settings
-# ..........................
-
-admins = "admin@yourdomain.tld"
-ADMINS = tuple([('Admin %s' % TITLE, admin) for admin in admins])
-
-managers = "manager1@yourdomain.tld", "manager2@yourdomain.tld"
-MANAGERS = tuple([('Manager %s' % TITLE, manager) for manager in managers])
-
-DEFAULT_FROM_EMAIL = "admin@yourdomain.tld"
-SERVER_EMAIL = DEFAULT_FROM_EMAIL
-EMAIL_HOST = ""
-EMAIL_HOST_USER = ""
-EMAIL_HOST_PASSWORD = ""
-EMAIL_HOST_PORT = 25
-EMAIL_USE_TLS = False
-EMAIL_USE_SSL = False
-
-#
-# External authent
-# ..........................
-
-AUTHENT_DATABASE = 'authentdb'
-AUTHENT_TABLENAME = None
-if AUTHENT_TABLENAME:
-    AUTHENTICATION_BACKENDS = ('geotrek.authent.backend.DatabaseBackend',)
-
-DATABASES[AUTHENT_DATABASE] = {}
-DATABASES[AUTHENT_DATABASE]['ENGINE'] = 'django.db.backends.postgresql_psycopg2'
-DATABASES[AUTHENT_DATABASE]['NAME'] = AUTHENT_DATABASE
-DATABASES[AUTHENT_DATABASE]['USER'] = None
-DATABASES[AUTHENT_DATABASE]['PASSWORD'] = None
-DATABASES[AUTHENT_DATABASE]['HOST'] = None
-DATABASES[AUTHENT_DATABASE]['PORT'] = 5432
-=======
 except ImportError:
     pass
 
@@ -93,5 +37,4 @@
 LEAFLET_CONFIG['TILES_EXTENT'] = SPATIAL_EXTENT
 LEAFLET_CONFIG['SPATIAL_EXTENT'] = api_bbox(SPATIAL_EXTENT, VIEWPORT_MARGIN)
 MAPENTITY_CONFIG['TRANSLATED_LANGUAGES'] = _MODELTRANSLATION_LANGUAGES
-MAPENTITY_CONFIG['LANGUAGE_CODE'] = LANGUAGE_CODE
->>>>>>> bea5fa97
+MAPENTITY_CONFIG['LANGUAGE_CODE'] = LANGUAGE_CODE