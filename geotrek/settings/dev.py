--- conflicted
+++ resolved
@@ -1,9 +1,5 @@
-<<<<<<< HEAD
-from .base import *  # noqa
-=======
-from .base import *
+from .base import * #noqa
 from django.conf.global_settings import LANGUAGES as LANGUAGES_LIST
->>>>>>> bea5fa97
 
 #
 # Django Development
@@ -18,14 +14,9 @@
 # ..........................
 
 INSTALLED_APPS = (
-<<<<<<< HEAD
-                     'django_extensions',
-                 ) + INSTALLED_APPS
-=======
     'django_extensions',
     'debug_toolbar',
 ) + INSTALLED_APPS
->>>>>>> bea5fa97
 
 INTERNAL_IPS = type(str('c'), (), {'__contains__': lambda *a: True})()
 
@@ -43,23 +34,6 @@
 LOGGING['loggers']['geotrek']['level'] = 'DEBUG'
 LOGGING['loggers']['']['level'] = 'DEBUG'
 
-
-<<<<<<< HEAD
-SECRET_KEY = "Ceci n'est pas du tout secret mais c'est juste pour le dev"
-
-DEBUG_TOOLBAR = False
-
-INTERNAL_IPS += ('10.0.3.1',)
-
-if DEBUG_TOOLBAR:
-    INSTALLED_APPS = (
-                         'debug_toolbar',
-                     ) + INSTALLED_APPS
-
-    MIDDLEWARE_CLASSES += (
-        'debug_toolbar.middleware.DebugToolbarMiddleware',
-    )
-=======
 try:
     from .custom import *  # NOQA
 
@@ -73,5 +47,4 @@
 LEAFLET_CONFIG['TILES_EXTENT'] = SPATIAL_EXTENT
 LEAFLET_CONFIG['SPATIAL_EXTENT'] = api_bbox(SPATIAL_EXTENT, VIEWPORT_MARGIN)
 MAPENTITY_CONFIG['TRANSLATED_LANGUAGES'] = _MODELTRANSLATION_LANGUAGES
-MAPENTITY_CONFIG['LANGUAGE_CODE'] = LANGUAGE_CODE
->>>>>>> bea5fa97
+MAPENTITY_CONFIG['LANGUAGE_CODE'] = LANGUAGE_CODE