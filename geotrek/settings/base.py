import os
import sys

from django.contrib.gis.geos import fromstr
from django.contrib.messages import constants as messages
from django.conf.global_settings import LANGUAGES as LANGUAGES_LIST

from geotrek import __version__


def _(s):
    return s


def api_bbox(bbox, buffer):
    wkt_box = 'POLYGON(({0} {1}, {2} {1}, {2} {3}, {0} {3}, {0} {1}))'
    wkt = wkt_box.format(*bbox)
    native = fromstr(wkt, srid=SRID)
    native.transform(API_SRID)
    extent = native.extent
    width = extent[2] - extent[0]
    native = native.buffer(width * buffer)
    return tuple(native.extent)


ALLOWED_HOSTS = []

ROOT_URL = ""
PROJECT_DIR = os.path.dirname(os.path.dirname(os.path.abspath(__file__)))
BASE_DIR = os.path.dirname(PROJECT_DIR)
VAR_DIR = os.path.join(BASE_DIR, 'var')

CACHE_ROOT = os.path.join(VAR_DIR, 'cache')

TITLE = _("Geotrek")

DEBUG = False
TEST = 'test' in sys.argv
VERSION = __version__

ADMINS = (
)

MANAGERS = ADMINS

#
# PostgreSQL Schemas for apps and models.
#
# Caution: editing this setting might not be enough.
# Indeed, it won't apply to apps that not managed of South, nor database views and functions.
# See all sql/*-schemas.sql files in each Geotrek app.
#
DATABASE_SCHEMAS = {
    'default': 'geotrek',
    'django.contrib.gis': 'public',
    'django.contrib.auth': 'django',
    'django': 'django',
    'django_celery_results': 'django',
    'easy_thumbnails': 'django',
    'geotrek.feedback': 'gestion',
    'geotrek.infrastructure': 'gestion',
    'geotrek.signage': 'gestion',
    'geotrek.maintenance': 'gestion',
    'geotrek.tourism': 'tourisme',
    'geotrek.trekking': 'rando',
    'geotrek.zoning': 'zonage',
    'geotrek.land': 'foncier',
}

DATABASES = {
    'default': {
        'ENGINE': 'django.contrib.gis.db.backends.postgis',
        'NAME': os.getenv('POSTGRES_DB'),
        'USER': os.getenv('POSTGRES_USER'),
        'PASSWORD': os.getenv('POSTGRES_PASSWORD'),
        'HOST': os.getenv('POSTGRES_HOST', 'postgres'),
        'PORT': os.getenv('POSTGRES_PORT', '5432'),
        'OPTIONS': {
            'options': '-c search_path=public,%s' % ','.join(set(DATABASE_SCHEMAS.values()))
        },
    }
}

#
# Authentication
#
AUTHENTICATION_BACKENDS = ('django.contrib.auth.backends.ModelBackend',)

# Settings required for geotrek.authent.backend.DatabaseBackend :
AUTHENT_DATABASE = None
AUTHENT_TABLENAME = None
AUTHENT_GROUPS_MAPPING = {
    'PATH_MANAGER': 1,
    'TREKKING_MANAGER': 2,
    'EDITOR': 3,
    'READER': 4,
}

# Local time zone for this installation. Choices can be found here:
# http://en.wikipedia.org/wiki/List_of_tz_zones_by_name
# although not all choices may be available on all operating systems.
# On Unix systems, a value of None will cause Django to use the same
# timezone as the operating system.
# If running in a Windows environment this must be set to the same as your
# system time zone.
TIME_ZONE = os.getenv('TIME_ZONE', 'UTC')

# Language code for this installation. All choices can be found here:
# http://www.i18nguy.com/unicode/language-identifiers.html
LANGUAGES = (
    ('en', _('English')),
    ('fr', _('French')),
    ('it', _('Italian')),
    ('es', _('Spanish')),
)
LANGUAGE_CODE = 'fr'

MODELTRANSLATION_LANGUAGES = ('en', 'fr', 'it', 'es')
MODELTRANSLATION_DEFAULT_LANGUAGE = LANGUAGE_CODE

LOCALE_PATHS = (
    # override locale
    os.path.join(VAR_DIR, 'conf', 'extra_locale'),
    # project locale
    os.path.join(PROJECT_DIR, 'locale'),
)

SITE_ID = 1

# If you set this to False, Django will make some optimizations so as not
# to load the internationalization machinery.
USE_I18N = True

# If you set this to False, Django will not format dates, numbers and
# calendars according to the current locale.
USE_L10N = True

# If you set this to False, Django will not use timezone-aware datetimes.
USE_TZ = True

DATE_INPUT_FORMATS = ('%d/%m/%Y',)

LOGIN_URL = 'login'
LOGOUT_URL = 'logout'
LOGIN_REDIRECT_URL = 'home'

# URL that handles the media served from MEDIA_ROOT. Make sure to use a
# trailing slash.
# Examples: "http://media.lawrence.com/media/", "http://example.com/media/"
MEDIA_URL = '/media/'
MEDIA_URL_SECURE = '/media_secure/'
MEDIA_ROOT = os.path.join(VAR_DIR, 'media')
UPLOAD_DIR = 'upload'  # media root subdir

# URL prefix for static files.
# Example: "http://media.lawrence.com/static/"
STATIC_URL = "/static/"
STATIC_ROOT = os.path.join(VAR_DIR, 'static')

# Additional locations of static files
STATICFILES_DIRS = (
    os.path.join(VAR_DIR, 'conf', 'extra_static'),
    os.path.join(PROJECT_DIR, 'static'),
    # Put strings here, like "/home/html/static" or "C:/www/django/static".
    # Always use forward slashes, even on Windows.
    # Don't forget to use absolute paths, not relative paths.
)

# List of finder classes that know how to find static files in
# various locations.
STATICFILES_FINDERS = (
    'django.contrib.staticfiles.finders.FileSystemFinder',
    'django.contrib.staticfiles.finders.AppDirectoriesFinder',
    # 'django.contrib.staticfiles.finders.DefaultStorageFinder',
    'compressor.finders.CompressorFinder',
)

STATICFILES_STORAGE = 'django.contrib.staticfiles.storage.StaticFilesStorage'

COMPRESS_ENABLED = False
COMPRESS_PARSER = 'compressor.parser.HtmlParser'

# Make this unique, and don't share it with anybody.
SECRET_KEY = os.getenv('SECRET_KEY')

TEMPLATES = [
    {
        'BACKEND': 'djappypod.backend.OdtTemplates',
    },
    {
        'BACKEND': 'django.template.backends.django.DjangoTemplates',
        'DIRS': (
            os.path.join(VAR_DIR, 'conf', 'extra_templates'),
            os.path.join(PROJECT_DIR, 'templates'),
        ),
        'OPTIONS': {
            'context_processors': [
                'django.contrib.auth.context_processors.auth',
                'django.template.context_processors.debug',
                'django.template.context_processors.i18n',
                'django.template.context_processors.media',
                'django.template.context_processors.static',
                'django.template.context_processors.tz',
                'django.template.context_processors.request',
                'django.contrib.messages.context_processors.messages',
                'geotrek.context_processors.forced_layers',
                'mapentity.context_processors.settings',
            ],
            'loaders': [
                'django.template.loaders.filesystem.Loader',
                'django.template.loaders.app_directories.Loader',
                # 'django.template.loaders.eggs.Loader',
            ],
            'debug': True,
        },
    },
]

MIDDLEWARE_CLASSES = (
    'django.middleware.common.CommonMiddleware',
    'django.contrib.sessions.middleware.SessionMiddleware',
    'geotrek.authent.middleware.LocaleForcedMiddleware',
    'django.middleware.locale.LocaleMiddleware',
    'geotrek.common.middleware.APILocaleMiddleware',
    'django.middleware.csrf.CsrfViewMiddleware',
    'django.contrib.auth.middleware.AuthenticationMiddleware',
    'django.contrib.messages.middleware.MessageMiddleware',
    # Uncomment the next line for simple clickjacking protection:
    # 'django.middleware.clickjacking.XFrameOptionsMiddleware',
    'geotrek.authent.middleware.CorsMiddleware',
    # TODO: delete geotrek geotrek.common.middleware.FixedAutoLoginMiddleware and set mapentity with py3 version
    # 'mapentity.middleware.AutoLoginMiddleware'
    'geotrek.common.middleware.FixedAutoLoginMiddleware'
)
FORCE_SCRIPT_NAME = ROOT_URL if ROOT_URL != '' else None
ADMIN_MEDIA_PREFIX = '%s/static/admin/' % ROOT_URL

ROOT_URLCONF = 'geotrek.urls'

# Python dotted path to the WSGI application used by Django's runserver.
WSGI_APPLICATION = 'geotrek.wsgi.application'

# Do not migrate translated fields, they differ per instance, and
# can be added/removed using `update_translation_fields`
# modeltranslation should be kept before django.contrib.admin
if 'makemigrations' in sys.argv:
    PROJECT_APPS = ()
else:
    PROJECT_APPS = (
        'modeltranslation',
    )

#
# /!\ Application names (last levels) must be unique
# (c.f. auth/authent)
# https://code.djangoproject.com/ticket/12288
#
PROJECT_APPS += (
    'geotrek.appconfig.AuthGeotrekConfig',  # django.contrib.app
    'geotrek.appconfig.ContenttypeGeotrekConfig',  # django.contrib.contenttypes
    'geotrek.appconfig.SessionsGeotrekConfig',  # django.contrib.sessions
    'django.contrib.messages',
    'django.contrib.staticfiles',
    'geotrek.appconfig.AdminGeotrekConfig',  # django.contrib.admin
    'django.contrib.admindocs',
    'django.contrib.gis',
)

PROJECT_APPS += (
    'crispy_forms',
    'compressor',
    'djgeojson',
    'django_filters',
    'tinymce',
    'geotrek.appconfig.EasyThumbnailsGeotrekConfig',  # easy_thumbnails
    'shapes',
    'paperclip',
    'mapentity',
    'leaflet',  # After mapentity to allow it to patch settings
    'rest_framework',
    'rest_framework_gis',
    'rest_framework_swagger',
    'embed_video',
    'geotrek.appconfig.CeleryGeotrekConfig',  # django_celery_results
    'colorfield',
)

INSTALLED_APPS = PROJECT_APPS + (
    'geotrek.cirkwi',
    'geotrek.authent',
    'geotrek.common',
    'geotrek.altimetry',
    'geotrek.core',
    'geotrek.infrastructure',
    'geotrek.signage',
    'geotrek.maintenance',
    'geotrek.zoning',
    'geotrek.land',
    'geotrek.trekking',
    'geotrek.tourism',
    'geotrek.flatpages',
    'geotrek.feedback',
    'geotrek.api',
)

SERIALIZATION_MODULES = {
    'geojson': 'djgeojson.serializers'
}

CACHES = {
    'default': {
        'BACKEND': 'django.core.cache.backends.dummy.DummyCache',
        'TIMEOUT': 28800,  # 8 hours
    },
    # The fat backend is used to store big chunk of data (>1 Mo)
    'fat': {
        'BACKEND': 'django.core.cache.backends.filebased.FileBasedCache',
        'LOCATION': CACHE_ROOT,
        'TIMEOUT': 28800,  # 8 hours
    }
}

THUMBNAIL_ALIASES = {
    '': {
        'thumbnail': {'size': (150, 150)},
        # Thumbnails for public trek website
        'small-square': {'size': (120, 120), 'crop': True},
        'medium': {'size': (800, 800)},
        # Header image for trek export (keep ratio of TREK_EXPORT_HEADER_IMAGE_SIZE)
        'print': {'size': (1000, 500), 'crop': 'smart'},
    },
}

PAPERCLIP_ENABLE_VIDEO = True
PAPERCLIP_ENABLE_LINK = True
PAPERCLIP_FILETYPE_MODEL = 'common.FileType'
PAPERCLIP_ATTACHMENT_MODEL = 'common.Attachment'

# Data projection
SRID = 2154  # Lambert-93 for Metropolitan France

# API projection (client-side), can differ from SRID (database). Leaflet requires 4326.
API_SRID = 4326

# Extent in native projection (France area)
SPATIAL_EXTENT = (105000, 6150000, 1100000, 7150000)

_MODELTRANSLATION_LANGUAGES = [l for l in LANGUAGES_LIST
                               if l[0] in ("en", "fr", "it", "es")]

MAPENTITY_CONFIG = {
    'TITLE': TITLE,
    'ROOT_URL': ROOT_URL,
    'TEMP_DIR': '/tmp',
    'HISTORY_ITEMS_MAX': 7,
    'CONVERSION_SERVER': 'http://{}:{}'.format(os.getenv('CONVERSION_HOST', 'convertit'),
                                               os.getenv('CONVERSION_PORT', '6543')),
    'CAPTURE_SERVER': 'http://{}:{}'.format(os.getenv('CAPTURE_HOST', 'screamshotter'),
                                            os.getenv('CAPTURE_PORT', '8000')),
    'MAP_BACKGROUND_FOGGED': True,
    'GEOJSON_LAYERS_CACHE_BACKEND': 'fat',
    'SENDFILE_HTTP_HEADER': 'X-Accel-Redirect',
    'DRF_API_URL_PREFIX': r'^api/(?P<lang>[a-z]{2})/',
    'MAPENTITY_WEASYPRINT': False,
    'LANGUAGE_CODE': LANGUAGE_CODE,
    'LANGUAGES': LANGUAGES,
    'TRANSLATED_LANGUAGES': _MODELTRANSLATION_LANGUAGES,
    'GEOJSON_PRECISION': 7,
}

DEFAULT_STRUCTURE_NAME = 'GEOTEAM'

VIEWPORT_MARGIN = 0.1  # On list page, around spatial extent from settings.ini

PATHS_LINE_MARKER = 'dotL'
PATH_SNAPPING_DISTANCE = 1  # Distance of path snapping in meters
SNAP_DISTANCE = 30  # Distance of snapping in pixels
PATH_MERGE_SNAPPING_DISTANCE = 2  # minimum distance to merge paths

ALTIMETRIC_PROFILE_PRECISION = 25  # Sampling precision in meters
ALTIMETRIC_PROFILE_AVERAGE = 2  # nb of points for altimetry moving average
ALTIMETRIC_PROFILE_STEP = 1  # Step min precision for positive / negative altimetry gain
ALTIMETRIC_PROFILE_BACKGROUND = 'white'
ALTIMETRIC_PROFILE_COLOR = '#F77E00'
ALTIMETRIC_PROFILE_HEIGHT = 400
ALTIMETRIC_PROFILE_WIDTH = 800
ALTIMETRIC_PROFILE_FONTSIZE = 25
ALTIMETRIC_PROFILE_FONT = 'ubuntu'
ALTIMETRIC_PROFILE_MIN_YSCALE = 1200  # Minimum y scale (in meters)
ALTIMETRIC_AREA_MAX_RESOLUTION = 150  # Maximum number of points (by width/height)
ALTIMETRIC_AREA_MARGIN = 0.15

# Let this be defined at instance-level
LEAFLET_CONFIG = {
    'SRID': 3857,
    'TILES': [
        ('OSM', '//{s}.tile.openstreetmap.org/{z}/{x}/{y}.png', '(c) OpenStreetMap Contributors'),
        ('OSM N&B', '//{s}.tiles.wmflabs.org/bw-mapnik/{z}/{x}/{y}.png', '(c) OpenStreetMap Contributors'),
    ],
    'TILES_EXTENT': SPATIAL_EXTENT,
    # Extent in API projection (Leaflet view default extent)
    'SPATIAL_EXTENT': api_bbox(SPATIAL_EXTENT, VIEWPORT_MARGIN),
    'NO_GLOBALS': False,
    'PLUGINS': {
        'geotrek': {'js': ['core/leaflet.lineextremities.js',
                           'core/leaflet.textpath.js',
                           'trekking/points_reference.js',
                           'trekking/parking_location.js']},
        'topofields': {'js': ['core/geotrek.forms.snap.js',
                              'core/geotrek.forms.topology.js',
                              'core/dijkstra.js',
                              'core/multipath.js',
                              'core/topology_helper.js']}
    }
}

# define forced layers from LEAFLET_CONFIG when map center in polygon
# [('Scan', [(lat1, lng1), (lat2, lng2), (lat3, lng3), (lat4, lng4), (lat1, lng1)]),]
FORCED_LAYERS = []

""" This *pool* of colors is used to colorized lands records.
"""
COLORS_POOL = {'land': ['#f37e79', '#7998f3', '#bbf379', '#f379df', '#f3bf79', '#9c79f3', '#7af379'],
               'physical': ['#f3799d', '#79c1f3', '#e4f379', '#de79f3', '#79f3ba', '#f39779', '#797ff3'],
               'competence': ['#a2f379', '#f379c6', '#79e9f3', '#f3d979', '#b579f3', '#79f392', '#f37984'],
               'signagemanagement': ['#79a8f3', '#cbf379', '#f379ee', '#79f3e3', '#79f3d3'],
               'workmanagement': ['#79a8f3', '#cbf379', '#f379ee', '#79f3e3', '#79f3d3'],
               'restrictedarea': ['plum', 'violet', 'deeppink', 'orchid',
                                  'darkviolet', 'lightcoral', 'palevioletred',
                                  'MediumVioletRed', 'MediumOrchid', 'Magenta',
                                  'LightSalmon', 'HotPink', 'Fuchsia']}

MAP_STYLES = {
    'path': {'weight': 2, 'color': '#FF4800', 'opacity': 1.0},
    'draftpath': {'weight': 5, 'opacity': 1, 'color': 'yellow', 'dashArray': '8, 8'},
    'city': {'weight': 4, 'color': '#FF9700', 'opacity': 0.3, 'fillOpacity': 0.0},
    'district': {'weight': 6, 'color': '#FF9700', 'opacity': 0.3, 'fillOpacity': 0.0, 'dashArray': '12, 12'},
    'restrictedarea': {'weight': 2, 'color': 'red', 'opacity': 0.5, 'fillOpacity': 0.5},
    'land': {'weight': 4, 'color': 'red', 'opacity': 1.0},
    'physical': {'weight': 6, 'color': 'red', 'opacity': 1.0},
    'competence': {'weight': 4, 'color': 'red', 'opacity': 1.0},
    'workmanagement': {'weight': 4, 'color': 'red', 'opacity': 1.0},
    'signagemanagement': {'weight': 5, 'color': 'red', 'opacity': 1.0},

    'detail': {'color': '#ffff00'},
    'others': {'color': '#ffff00'},

    'print': {
        'path': {'weight': 1},
        'trek': {'color': '#FF3300', 'weight': 7, 'opacity': 0.5,
                 'arrowColor': 'black', 'arrowSize': 10},
    }
}

LAYER_PRECISION_LAND = 4  # Number of fraction digit
LAYER_SIMPLIFY_LAND = 10  # Simplification tolerance

LAND_BBOX_CITIES_ENABLED = True
LAND_BBOX_DISTRICTS_ENABLED = True
LAND_BBOX_AREAS_ENABLED = False

PUBLISHED_BY_LANG = True

EXPORT_MAP_IMAGE_SIZE = {
    'trek': (18.2, 18.2),
    'poi': (18.2, 18.2),
    'touristiccontent': (18.2, 18.2),
    'touristicevent': (18.2, 18.2),
}

EXPORT_HEADER_IMAGE_SIZE = {
    'trek': (10.7, 5.35),  # Keep ratio of THUMBNAIL_ALIASES['print']
    'poi': (10.7, 5.35),  # Keep ratio of THUMBNAIL_ALIASES['print']
    'touristiccontent': (10.7, 5.35),  # Keep ratio of THUMBNAIL_ALIASES['print']
    'touristicevent': (10.7, 5.35),  # Keep ratio of THUMBNAIL_ALIASES['print']
}

COMPLETENESS_FIELDS = {
    'trek': ['departure', 'duration', 'difficulty', 'description_teaser']
}

EMBED_VIDEO_BACKENDS = (
    'embed_video.backends.YoutubeBackend',
    'geotrek.common.embed.backends.DailymotionBackend',
    'embed_video.backends.VimeoBackend',
    'embed_video.backends.SoundCloudBackend',
)

TRAIL_MODEL_ENABLED = True
TREKKING_TOPOLOGY_ENABLED = True
FLATPAGES_ENABLED = True
TOURISM_ENABLED = True

TREK_POI_INTERSECTION_MARGIN = 500  # meters (used only if TREKKING_TOPOLOGY_ENABLED = False)
TOURISM_INTERSECTION_MARGIN = 500  # meters (always used)

SIGNAGE_LINE_ENABLED = False

TREK_POINTS_OF_REFERENCE_ENABLED = True
TREK_EXPORT_POI_LIST_LIMIT = 14
TREK_EXPORT_INFORMATION_DESK_LIST_LIMIT = 2

TREK_ICON_SIZE_POI = 18
TREK_ICON_SIZE_SERVICE = 18
TREK_ICON_SIZE_SIGNAGE = 18
TREK_ICON_SIZE_INFRASTRUCTURE = 18
TREK_ICON_SIZE_PARKING = 18
TREK_ICON_SIZE_INFORMATION_DESK = 18

SHOW_SENSITIVE_AREAS_ON_MAP_SCREENSHOT = True
SHOW_POIS_ON_MAP_SCREENSHOT = True
SHOW_SERVICES_ON_MAP_SCREENSHOT = True
SHOW_SIGNAGES_ON_MAP_SCREENSHOT = True
SHOW_INFRASTRUCTURES_ON_MAP_SCREENSHOT = True

# Static offsets in projection units
TOPOLOGY_STATIC_OFFSETS = {'land': -5,
                           'physical': 0,
                           'competence': 5,
                           'signagemanagement': -10,
                           'workmanagement': 10}

MESSAGE_TAGS = {
    messages.SUCCESS: 'alert-success',
    messages.INFO: 'alert-info',
    messages.DEBUG: 'alert-info',
    messages.WARNING: 'alert-error',
    messages.ERROR: 'alert-error',
}

CACHE_TIMEOUT_LAND_LAYERS = 60 * 60 * 24

TREK_CATEGORY_ORDER = 1
ITINERANCY_CATEGORY_ORDER = 2
TOURISTIC_EVENT_CATEGORY_ORDER = 99
SPLIT_TREKS_CATEGORIES_BY_PRACTICE = False
SPLIT_TREKS_CATEGORIES_BY_ACCESSIBILITY = False
SPLIT_TREKS_CATEGORIES_BY_ITINERANCY = False
HIDE_PUBLISHED_TREKS_IN_TOPOLOGIES = False

CRISPY_ALLOWED_TEMPLATE_PACKS = ('bootstrap', 'bootstrap3')
CRISPY_TEMPLATE_PACK = 'bootstrap'

# Mobile app_directories
MOBILE_TILES_URL = [
    'http://{s}.tile.openstreetmap.org/{z}/{x}/{y}.png',
]
MOBILE_TILES_EXTENSION = None  # auto
MOBILE_TILES_RADIUS_LARGE = 0.01  # ~1 km
MOBILE_TILES_RADIUS_SMALL = 0.005  # ~500 m
<<<<<<< HEAD
MOBILE_TILES_GLOBAL_ZOOMS = list(range(13))
MOBILE_TILES_LOW_ZOOMS = list(range(13, 15))
MOBILE_TILES_HIGH_ZOOMS = list(range(15, 17))
=======
MOBILE_TILES_GLOBAL_ZOOMS = range(13)
MOBILE_TILES_LOW_ZOOMS = range(13, 15)
MOBILE_TILES_HIGH_ZOOMS = range(15, 17)
MOBILE_LENGTH_INTERVALS = [
    {"id": 1, "name": "< 10 km", "interval": [0, 9999]},
    {"id": 2, "name": "10 - 30", "interval": [9999, 29999]},
    {"id": 3, "name": "30 - 50", "interval": [30000, 50000]},
    {"id": 4, "name": "> 50 km", "interval": [50000, 999999]}
]
MOBILE_DURATION_INTERVALS = [
    {"id": 1, "name": "< 1 heure", "interval": [0, 1]},
    {"id": 2, "name": "1h - 2h30", "interval": [1, 2.5]},
    {"id": 3, "name": "2h30 - 5h", "interval": [2.5, 5]},
    {"id": 4, "name": "5h - 9h", "interval": [5, 9]},
    {"id": 5, "name": "> 9h", "interval": [9, 9999999]}
]
>>>>>>> 106cd00d

TINYMCE_DEFAULT_CONFIG = {
    'convert_urls': False,
}

SYNC_RANDO_ROOT = os.path.join(VAR_DIR, 'data')
SYNC_RANDO_OPTIONS = {}

'''
If true; displays the attached pois pictures in the Trek's geojson pictures property.
In Geotrek Rando it enables correlated pictures to be displayed in the slideshow.
'''
TREK_WITH_POIS_PICTURES = False

SWAGGER_SETTINGS = {
    'USE_SESSION_AUTH': False,
    'APIS_SORTER': 'alpha',
    'JSON_EDITOR': True
}

SENSITIVITY_DEFAULT_RADIUS = 100  # meters
SENSITIVE_AREA_INTERSECTION_MARGIN = 500  # meters (always used)
PASSWORD_HASHERS = [
    'django.contrib.auth.hashers.PBKDF2PasswordHasher',
    'django.contrib.auth.hashers.UnsaltedMD5PasswordHasher',  # Used for extern authent
]

MAILALERTSUBJECT = _("Geotrek : Signal a mistake")
MAILALERTMESSAGE = _("""Hello,

We acknowledge receipt of your feedback, thank you for your interest in Geotrek.

Best regards,

The Geotrek Team
http://geotrek.fr""")

EMAIL_SUBJECT_PREFIX = '[%s] ' % TITLE

FACEBOOK_APP_ID = ''
FACEBOOK_IMAGE = '/images/logo-geotrek.png'
FACEBOOK_IMAGE_WIDTH = 200
FACEBOOK_IMAGE_HEIGHT = 200

FORMAT_LINE_CODE = "{signagecode}-{bladenumber}-{linenumber}"

CAPTURE_AUTOLOGIN_TOKEN = os.getenv('CAPTURE_AUTOLOGIN_TOKEN', None)

# A sample logging configuration. The only tangible logging
# performed by this configuration is to send an email to
# the site admins on every HTTP 500 error when DEBUG=False.
# See http://docs.djangoproject.com/en/dev/topics/logging for
# more details on how to customize your logging configuration.
LOGGING = {
    'version': 1,
    'disable_existing_loggers': True,
    'filters': {
        'require_debug_false': {
            '()': 'django.utils.log.RequireDebugFalse'
        }
    },
    'formatters': {
        'simple': {
            'format': '%(levelname)s %(asctime)s %(name)s %(message)s'
        },
    },
    'handlers': {
        'mail_admins': {
            'level': 'ERROR',
            'filters': ['require_debug_false'],
            'class': 'logging.NullHandler'
        },
        'console': {
            'level': 'WARNING',
            'class': 'logging.StreamHandler',
            'formatter': 'simple'
        },
    },
    'loggers': {
        'django.db.backends': {
            'handlers': ['console', 'mail_admins'],
            'level': 'ERROR',
            'propagate': False,
        },
        'django.request': {
            'handlers': ['console', 'mail_admins'],
            'level': 'ERROR',
            'propagate': False,
        },
        'django': {
            'handlers': ['console', 'mail_admins'],
            'level': 'ERROR',
            'propagate': False,
        },
        'geotrek': {
            'handlers': ['console', 'mail_admins'],
            'level': 'INFO',
            'propagate': False,
        },
        'mapentity': {
            'handlers': ['console', 'mail_admins'],
            'level': 'INFO',
            'propagate': False,
        },
        '': {
            'handlers': ['console', 'mail_admins'],
            'level': 'INFO',
            'propagate': False,
        },
    }
}

BLADE_CODE_TYPE = int
BLADE_CODE_FORMAT = u"{signagecode}-{bladenumber}"
LINE_CODE_FORMAT = u"{signagecode}-{bladenumber}-{linenumber}"
<<<<<<< HEAD

SHOW_EXTREMITIES = False
=======
SHOW_EXTREMITIES = False

REST_FRAMEWORK = {
    'UNICODE_JSON': False
}

ENABLED_MOBILE_FILTERS = ['difficulty', 'lengths', 'cities', 'accessibilities', 'practice', 'durations', 'themes',
                          'route']
>>>>>>> 106cd00d
<|MERGE_RESOLUTION|>--- conflicted
+++ resolved
@@ -548,14 +548,9 @@
 MOBILE_TILES_EXTENSION = None  # auto
 MOBILE_TILES_RADIUS_LARGE = 0.01  # ~1 km
 MOBILE_TILES_RADIUS_SMALL = 0.005  # ~500 m
-<<<<<<< HEAD
 MOBILE_TILES_GLOBAL_ZOOMS = list(range(13))
 MOBILE_TILES_LOW_ZOOMS = list(range(13, 15))
 MOBILE_TILES_HIGH_ZOOMS = list(range(15, 17))
-=======
-MOBILE_TILES_GLOBAL_ZOOMS = range(13)
-MOBILE_TILES_LOW_ZOOMS = range(13, 15)
-MOBILE_TILES_HIGH_ZOOMS = range(15, 17)
 MOBILE_LENGTH_INTERVALS = [
     {"id": 1, "name": "< 10 km", "interval": [0, 9999]},
     {"id": 2, "name": "10 - 30", "interval": [9999, 29999]},
@@ -569,7 +564,6 @@
     {"id": 4, "name": "5h - 9h", "interval": [5, 9]},
     {"id": 5, "name": "> 9h", "interval": [9, 9999999]}
 ]
->>>>>>> 106cd00d
 
 TINYMCE_DEFAULT_CONFIG = {
     'convert_urls': False,
@@ -685,10 +679,7 @@
 BLADE_CODE_TYPE = int
 BLADE_CODE_FORMAT = u"{signagecode}-{bladenumber}"
 LINE_CODE_FORMAT = u"{signagecode}-{bladenumber}-{linenumber}"
-<<<<<<< HEAD
-
-SHOW_EXTREMITIES = False
-=======
+
 SHOW_EXTREMITIES = False
 
 REST_FRAMEWORK = {
@@ -696,5 +687,4 @@
 }
 
 ENABLED_MOBILE_FILTERS = ['difficulty', 'lengths', 'cities', 'accessibilities', 'practice', 'durations', 'themes',
-                          'route']
->>>>>>> 106cd00d
+                          'route']