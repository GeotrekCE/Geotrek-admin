--- conflicted
+++ resolved
@@ -92,14 +92,9 @@
         fields = ['name', 'review', 'published', 'description_teaser', 'description',
                   'themes', 'begin_date', 'end_date', 'duration', 'meeting_point',
                   'meeting_time', 'contact', 'email', 'website', 'organizer', 'speaker',
-<<<<<<< HEAD
                   'type', 'accessibility', 'capacity', 'booking', 'target_audience',
-                  'practical_info', 'approved', 'source', 'portal', 'geom', 'eid', 'structure', 'bookable']
-=======
-                  'type', 'accessibility', 'participant_number', 'booking', 'target_audience',
                   'practical_info', 'approved', 'source', 'portal', 'geom', 'eid', 'structure', 'bookable',
                   'cancelled', 'cancellation_reason']
->>>>>>> fb5a564d
         model = TouristicEvent
 
     def __init__(self, *args, **kwargs):
