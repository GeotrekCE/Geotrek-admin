--- conflicted
+++ resolved
@@ -337,55 +337,6 @@
         if self.portal is not None:
             self.m2m_constant_fields['portal'] = self.portal
 
-<<<<<<< HEAD
-    @property
-    def items(self):
-        return self.root['objetsTouristiques']
-
-    def next_row(self):
-        size = 100
-        skip = 0
-        while True:
-            params = {
-                'apiKey': self.api_key,
-                'projetId': self.project_id,
-                'selectionIds': [self.selection_id],
-                'count': size,
-                'first': skip,
-                'responseFields': [
-                    'id',
-                    'nom',
-                    'presentation.descriptifCourt',
-                    'presentation.descriptifDetaille',
-                    'localisation.adresse',
-                    'localisation.geolocalisation.geoJson.coordinates',
-                    'localisation.geolocalisation.complement.libelleFr',
-                    'informations.moyensCommunication',
-                    'ouverture.periodeEnClair',
-                    'informationsHebergementCollectif.capacite.capaciteTotale',
-                    'informationsHebergementCollectif.hebergementCollectifType.libelleFr',
-                    'descriptionTarif.tarifsEnClair',
-                    'descriptionTarif.modesPaiement',
-                    'prestations.services',
-                    'gestion.dateModification',
-                    'gestion.membreProprietaire.nom',
-                    'illustrations'
-                ],
-            }
-            response = requests.get(self.url, params={'query': json.dumps(params)})
-            if response.status_code != 200:
-                msg = _("Failed to download {url}. HTTP status code {status_code}")
-                raise GlobalImportError(msg.format(url=response.url, status_code=response.status_code))
-            self.root = response.json()
-            self.nb = int(self.root['numFound'])
-            for row in self.items:
-                yield row
-            skip += size
-            if skip >= self.nb:
-                return
-
-=======
->>>>>>> d21b6bf6
     def filter_attachments(self, src, val):
         result = []
         for subval in val or []:
@@ -396,15 +347,6 @@
             result.append((subval['traductionFichiers'][0]['url'], name, None))
         return result
 
-<<<<<<< HEAD
-    def normalize_field_name(self, name):
-        return name
-
-    def filter_eid(self, src, val):
-        return str(val)
-
-=======
->>>>>>> d21b6bf6
     def filter_comm(self, val, code, multiple=True):
         if not val:
             return None
