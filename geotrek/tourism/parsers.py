import os

import datetime

from mimetypes import guess_type
from urllib.parse import urlparse

from django.conf import settings
from django.contrib.gis.geos import Point
from django.core.files.base import ContentFile
from django.db import models
from django.utils.translation import gettext as _
from django.core.files.uploadedfile import UploadedFile

from geotrek.common.parsers import (AttachmentParserMixin, Parser,
<<<<<<< HEAD
                                    TourInSoftParser, GeotrekParser, ApidaeBaseParser, LEIParser, OpenStreetMapParser)
=======
                                    TourInSoftParser, GeotrekParser, ApidaeBaseParser, LEIParser)
from geotrek.common.utils.file_infos import is_a_non_svg_image
>>>>>>> da9796db
from geotrek.tourism.models import (InformationDesk, TouristicContent, TouristicEvent,
                                    TouristicContentType1, TouristicContentType2)
from geotrek.trekking.parsers import GeotrekTrekParser
from geotrek.trekking.models import Trek


class TouristicContentMixin:
    # Mixin which handle multiple type1/2 with the same name in different categories
    def get_to_delete_kwargs(self):
        # FIXME: use mapping if it exists
        kwargs = {}
        for dst, val in self.constant_fields.items():
            field = self.model._meta.get_field(dst)
            if isinstance(field, models.ForeignKey):
                natural_key = self.natural_keys[dst]
                try:
                    kwargs[dst] = field.remote_field.model.objects.get(**{natural_key: val})
                except field.remote_field.model.DoesNotExist:
                    return None
            else:
                kwargs[dst] = val
        for dst, val in self.m2m_constant_fields.items():
            assert not self.separator or self.separator not in val
            field = self.model._meta.get_field(dst)
            natural_key = self.natural_keys[dst]
            filters = {natural_key: subval for subval in val}
            if not filters:
                continue
            if dst in ('type1', 'type2'):
                filters['category'] = kwargs['category'].pk
            try:
                kwargs[dst] = field.remote_field.model.objects.get(**filters)
            except field.remote_field.model.DoesNotExist:
                return None
        if hasattr(self.model, 'provider') and self.provider is not None:
            kwargs['provider__exact'] = self.provider
        return kwargs


class ApidaeParser(AttachmentParserMixin, ApidaeBaseParser):
    """Parser to import "anything" from APIDAE"""
    eid = 'eid'
    fields = {
        'name': 'nom.libelleFr',
    }
    constant_fields = {
        'published': True,
    }
    non_fields = {
        'attachments': 'illustrations',
    }
    # Use for foreign keys. When the key is a foreign key, it will try to get the key's value.
    # In django : 'category' : 'label' -> category.label
    field_options = {
        'name': {'required': True},
        'geom': {'required': True},
    }
    responseFields = [
        'id',
        'nom',
        'presentation.descriptifCourt',
        'presentation.descriptifDetaille',
        'localisation.adresse',
        'localisation.geolocalisation.geoJson.coordinates',
        'localisation.geolocalisation.complement.libelleFr',
        'informations.moyensCommunication',
        'ouverture.periodeEnClair',
        'informationsHebergementCollectif.capacite.capaciteTotale',
        'informationsHebergementCollectif.hebergementCollectifType.libelleFr',
        'descriptionTarif.tarifsEnClair',
        'descriptionTarif.modesPaiement',
        'prestations.services',
        'gestion.dateModification',
        'gestion.membreProprietaire.nom',
        'illustrations'
    ]

    def filter_eid(self, src, val):
        return str(val)

    def filter_geom(self, src, val):
        lng, lat = val
        geom = Point(float(lng), float(lat), srid=4326)  # WGS84
        geom.transform(settings.SRID)
        return geom

    def _filter_comm(self, val, code, multiple=True):
        """
        With the code of the section (mail, phone etc...), allow to get the right information from 'informations.moyensCommunication'
        When the information is multiple (val is a list), you can either get the first element (multiple=False),
        or get all elements separated by a / (multiple=True)
        """
        if not val:
            return None
        vals = [subval['coordonnees']['fr'] for subval in val if subval.get('type', {}).get('id') == code]
        if multiple:
            return ' / '.join(vals)
        if vals:
            return vals[0]
        return None


class AttachmentApidaeParserMixin(object):
    def filter_attachments(self, src, val):
        result = []
        for subval in val or []:
            copyright_attachment = subval.get('copyright', {}).get('libelleFr')
            legend_attachment = subval.get('legende', {}).get('libelleFr')
            name_attachment = subval.get('nom', {}).get('libelleFr')
            if legend_attachment:
                legend = legend_attachment
                if guess_type(legend)[0] in ['image/jpeg', 'image/png', 'image/x-ms-bmp']:
                    legend = name_attachment
            else:
                legend = name_attachment
            result.append((subval['traductionFichiers'][0]['url'], legend, copyright_attachment))
        return result


class InformationDeskApidaeParser(ApidaeParser):
    """Parser to import information desks from APIDAE"""
    type = None
    model = InformationDesk
    fields = {
        'eid': 'id',
        'description': 'presentation.descriptifDetaille.libelleFr',
        'geom': 'localisation.geolocalisation.geoJson.coordinates',
        'phone': 'informations.moyensCommunication',
        'email': 'informations.moyensCommunication',
        'website': 'informations.moyensCommunication',
        'photo': 'illustrations',
        'street': ('localisation.adresse.adresse1',
                   'localisation.adresse.adresse2',
                   'localisation.adresse.adresse3',),
        'postal_code': 'localisation.adresse.codePostal',
        'municipality': 'localisation.adresse.commune.nom',
        'name': 'nom.libelleFr',
    }
    constant_fields = {}
    natural_keys = {
        'type': 'label',
    }
    non_fields = {}
    responseFields = [
        'id',
        'nom',
        'presentation.descriptifDetaille',
        'localisation.adresse',
        'localisation.geolocalisation.geoJson.coordinates',
        'informations.moyensCommunication',
        'illustrations'
    ]

    def __init__(self, *args, **kwargs):
        super().__init__(*args, **kwargs)
        self.constant_fields = self.constant_fields.copy()
        self.m2m_constant_fields = self.m2m_constant_fields.copy()
        self.field_options = self.field_options.copy()
        self.field_options['type'] = {'create': True}
        if self.type is not None:
            self.constant_fields['type'] = self.type

    def start(self):
        Parser.start(self)

    def filter_photo(self, src, val):
        url = None
        i = 0
        file = None
        while not url and i < len(val):
            url = val[i]['traductionFichiers'][0]['url']
        if url:
            url = self.base_url + url
            parsed_url = urlparse(url)

            if (parsed_url.scheme in ('http', 'https') and self.download_attachments) or parsed_url.scheme == 'ftp':
                content = self.download_attachment(url)
                if content is not None:
                    f = ContentFile(content)
                    basename, ext = os.path.splitext(os.path.basename(url))
                    name = '%s%s' % (basename[:128], ext)
                    file = UploadedFile(f, name=name)
                    if file and self.obj.photo:
                        if os.path.exists(self.obj.photo.path):
                            os.remove(self.obj.photo.path)
        if not is_a_non_svg_image(file):
            return None
        return file

    def filter_street(self, src, val):
        return val[0]

    def filter_postal_code(self, src, val):
        return str(val)

    def filter_municipality(self, src, val):
        return str(val)

    def filter_phone(self, src, val):
        tel = self._filter_comm(val, 201, multiple=True)
        return str(tel)

    def filter_email(self, src, val):
        return self._filter_comm(val, 204, multiple=False)

    def filter_website(self, src, val):
        return self._filter_comm(val, 205, multiple=False)


class TouristicEventApidaeParser(AttachmentApidaeParserMixin, ApidaeParser):
    """Parser to import touristic events from APIDAE"""
    type = None
    themes = None
    source = None
    portal = None
    model = TouristicEvent
    fields = {
        'description_teaser': 'presentation.descriptifCourt.libelleFr',
        'description': 'presentation.descriptifDetaille.libelleFr',
        'geom': 'localisation.geolocalisation.geoJson.coordinates',
        'begin_date': 'ouverture.periodesOuvertures.0.dateDebut',
        'end_date': 'ouverture.periodesOuvertures.0.dateFin',
        'duration': ('ouverture.periodesOuvertures.0.horaireOuverture',
                     'ouverture.periodesOuvertures.-1.horaireFermeture'),
        'start_time': 'ouverture.periodesOuvertures.0.horaireOuverture',
        'contact': (
            'localisation.adresse.adresse1',
            'localisation.adresse.adresse2',
            'localisation.adresse.adresse3',
            'localisation.adresse.codePostal',
            'localisation.adresse.commune.nom',
            'informations.moyensCommunication',
        ),
        'email': 'informations.moyensCommunication',
        'website': 'informations.moyensCommunication',
        'type': 'informationsFeteEtManifestation.typesManifestation.0.libelleFr',
        'capacity': 'informationsFeteEtManifestation.nbParticipantsAttendu',
        'practical_info': (
            'ouverture.periodeEnClair.libelleFr',
            'informationsFeteEtManifestation.nbParticipantsAttendu',
            'descriptionTarif.tarifsEnClair.libelleFr',
            'descriptionTarif.modesPaiement',
            'prestations.services',
            'prestations.languesParlees',
            'localisation.geolocalisation.complement.libelleFr',
            'gestion.dateModification',
            'gestion.membreProprietaire.nom',
        ),
        'eid': 'id',
        'name': 'nom.libelleFr',
    }
    responseFields = [
        'id',
        'nom',
        'ouverture.periodeEnClair',
        'ouverture.periodesOuvertures',
        'informationsFeteEtManifestation',
        'presentation.descriptifCourt',
        'presentation.descriptifDetaille',
        'localisation.adresse',
        'localisation.geolocalisation.geoJson.coordinates',
        'localisation.geolocalisation.complement.libelleFr',
        'informations.moyensCommunication',
        'informations.structureGestion.nom.libelleFr',
        'descriptionTarif.tarifsEnClair',
        'descriptionTarif.modesPaiement',
        'prestations',
        'gestion.dateModification',
        'gestion.membreProprietaire.nom',
        'illustrations'
    ]
    m2m_fields = {
        'themes': 'informationsFeteEtManifestation.themes.*.libelleFr',
        'organizers': ('informations.structureGestion.nom.libelleFr',),
    }
    natural_keys = {
        'themes': 'label',
        'type': 'type',
        'organizers': 'label',
        'source': 'name',
        'portal': 'name',
    }
    # separator = ","

    def __init__(self, *args, **kwargs):
        super().__init__(*args, **kwargs)
        self.constant_fields = self.constant_fields.copy()
        self.m2m_constant_fields = self.m2m_constant_fields.copy()
        self.field_options = self.field_options.copy()
        self.field_options['themes'] = {'create': True}
        self.field_options['type'] = {'create': True}
        self.field_options['organizers'] = {'create': True}
        if self.type is not None:
            self.constant_fields['type'] = self.type
        if self.themes is not None:
            self.m2m_constant_fields['themes'] = self.themes
        if self.source is not None:
            self.m2m_constant_fields['source'] = self.source
        if self.portal is not None:
            self.m2m_constant_fields['portal'] = self.portal

    def filter_description_teaser(self, src, val):
        return '<br>'.join(val.splitlines())

    def filter_description(self, src, val):
        return '<br>'.join(val.splitlines())

    def filter_duration(self, src, val):
        begin, end = val
        try:
            date_begin = datetime.datetime.strptime(begin, '%H:%M:%S')
            date_fin = datetime.datetime.strptime(end, '%H:%M:%S')
            return str(date_fin - date_begin)
        except TypeError:
            return None

    def filter_contact(self, src, val):
        (address1, address2, address3, zipCode, commune, comm) = val
        tel = self._filter_comm(comm, 201, multiple=True)
        if tel:
            tel = "Tél. " + tel
        lines = [line for line in [
            address1,
            address2,
            address3,
            ' '.join([part for part in [zipCode, commune] if part]),
            tel,
        ] if line]
        return '<br>'.join(lines)

    def filter_capacity(self, src, val):
        if isinstance(val, int):
            return val
        if val.isnumeric():
            return int(val)
        else:
            self.add_warning(f"Field {src} can't populate capacity field value: '{val}' isn't numeric")
            return None

    def filter_email(self, src, val):
        return self._filter_comm(val, 204, multiple=False)

    def filter_website(self, src, val):
        return self._filter_comm(val, 205, multiple=False)

    def filter_practical_info(self, src, val):
        (ouverture, capacite, tarifs, paiement, services, langues, localisation, datemodif, proprio) = val
        if ouverture:
            ouverture = "<b>Ouverture:</b><br>" + "<br>".join(ouverture.splitlines()) + "<br>"
        if capacite:
            capacite = "<b>Capacité totale:</b><br>" + str(capacite) + "<br>"
        if tarifs:
            tarifs = "<b>Tarifs:</b><br>" + "<br>".join(tarifs.splitlines()) + "<br>"
        if paiement:
            paiement = "<b>Modes de paiement:</b><br>" + ", ".join([i['libelleFr'] for i in paiement]) + "<br>"
        if services:
            services = "<b>Services:</b><br>" + ", ".join([i['libelleFr'] for i in services]) + "<br>"
        if langues:
            langues = "<b>Langues Parlées:</b><br>" + ", ".join([i['libelleFr'] for i in langues]) + "<br>"
        if localisation:
            localisation = "<b>Accès:</b><br>" + "<br>".join(localisation.splitlines()) + "<br>"
        datemodif = datetime.datetime.strptime(datemodif[:10], "%Y-%m-%d").strftime("%d/%m/%Y")
        modif = "<i>Fiche mise à jour par " + proprio + " le " + datemodif + "</i>"
        lines = [line for line in [
            ouverture,
            capacite,
            tarifs,
            paiement,
            services,
            langues,
            localisation,
            modif,
        ] if line]
        return '<br>'.join(lines)


class TouristicContentApidaeParser(AttachmentApidaeParserMixin, TouristicContentMixin, ApidaeParser):
    """Parser to import touristic contents from APIDAE"""
    separator = None
    api_key = None
    project_id = None
    selection_id = None
    category = None
    type1 = None
    type2 = None
    source = None
    portal = None
    themes = None
    url = 'http://api.apidae-tourisme.com/api/v002/recherche/list-objets-touristiques/'
    model = TouristicContent
    eid = 'eid'
    fields = {
        'eid': 'id',
        'name': 'nom.libelleFr',
        'description': 'presentation.descriptifDetaille.libelleFr',
        'description_teaser': 'presentation.descriptifCourt.libelleFr',
        'contact': (
            'localisation.adresse.adresse1',
            'localisation.adresse.adresse2',
            'localisation.adresse.adresse3',
            'localisation.adresse.codePostal',
            'localisation.adresse.commune.nom',
            'informations.moyensCommunication',
        ),
        'email': 'informations.moyensCommunication',
        'website': 'informations.moyensCommunication',
        'geom': 'localisation.geolocalisation.geoJson.coordinates',
        'practical_info': (
            'ouverture.periodeEnClair.libelleFr',
            'informationsHebergementCollectif.capacite.capaciteTotale',
            'descriptionTarif.tarifsEnClair.libelleFr',
            'descriptionTarif.modesPaiement',
            'prestations.services',
            'localisation.geolocalisation.complement.libelleFr',
            'gestion.dateModification',
            'gestion.membreProprietaire.nom',
        ),
    }
    natural_keys = {
        'themes': 'label',
        'category': 'label',
        'type1': 'label',
        'type2': 'label',
        'source': 'name',
        'portal': 'name',
    }

    def __init__(self, *args, **kwargs):
        super().__init__(*args, **kwargs)
        self.constant_fields = self.constant_fields.copy()
        self.m2m_constant_fields = self.m2m_constant_fields.copy()
        if self.category:
            self.constant_fields['category'] = self.category
        if self.type1 is not None:
            self.m2m_constant_fields['type1'] = self.type1
        if self.type2 is not None:
            self.m2m_constant_fields['type2'] = self.type2
        if self.themes is not None:
            self.m2m_constant_fields['themes'] = self.themes
        if self.source is not None:
            self.m2m_constant_fields['source'] = self.source
        if self.portal is not None:
            self.m2m_constant_fields['portal'] = self.portal

    def filter_email(self, src, val):
        return self._filter_comm(val, 204, multiple=False)

    def filter_website(self, src, val):
        return self._filter_comm(val, 205, multiple=False)

    def filter_contact(self, src, val):
        (address1, address2, address3, zipCode, commune, comm) = val
        tel = self._filter_comm(comm, 201, multiple=True)
        if tel:
            tel = "Tél. " + tel
        lines = [line for line in [
            address1,
            address2,
            address3,
            ' '.join([part for part in [zipCode, commune] if part]),
            tel,
        ] if line]
        return '<br>'.join(lines)

    def filter_practical_info(self, src, val):
        (ouverture, capacite, tarifs, paiement, services, localisation, datemodif, proprio) = val
        if ouverture:
            ouverture = "<b>Ouverture:</b><br>" + "<br>".join(ouverture.splitlines()) + "<br>"
        if capacite:
            capacite = "<b>Capacité totale:</b><br>" + str(capacite) + "<br>"
        if tarifs:
            tarifs = "<b>Tarifs:</b><br>" + "<br>".join(tarifs.splitlines()) + "<br>"
        if paiement:
            paiement = "<b>Modes de paiement:</b><br>" + ", ".join([i['libelleFr'] for i in paiement]) + "<br>"
        if services:
            services = "<b>Services:</b><br>" + ", ".join([i['libelleFr'] for i in services]) + "<br>"
        if localisation:
            localisation = "<b>Accès:</b><br>" + "<br>".join(localisation.splitlines()) + "<br>"
        datemodif = datetime.datetime.strptime(datemodif[:10], "%Y-%m-%d").strftime("%d/%m/%Y")
        modif = "<i>Fiche mise à jour par " + proprio + " le " + datemodif + "</i>"
        lines = [line for line in [
            ouverture,
            capacite,
            tarifs,
            paiement,
            services,
            localisation,
            modif,
        ] if line]
        return '<br>'.join(lines)

    def filter_description(self, src, val):
        return '<br>'.join(val.splitlines())

    def filter_description_teaser(self, src, val):
        return '<br>'.join(val.splitlines())


class HebergementsApidaeParser(TouristicContentApidaeParser):
    category = "Hébergements"
    m2m_fields = {
        'type1': 'informationsHebergementCollectif.hebergementCollectifType.libelleFr',
    }

    def filter_type1(self, src, val):
        return self.apply_filter('type1', src, [val])


class EspritParcParser(AttachmentParserMixin, TouristicContentMixin, Parser):
    model = TouristicContent
    eid = 'eid'
    separator = None
    delete = True
    fields = {
        'eid': 'eid',
        'name': 'nomCommercial',
        'description': 'descriptionDetaillee',
        'practical_info': 'informationsPratiques',
        'category': 'type.label',
        'contact': (
            'contact.adresse',
            'contact.codePostal',
            'contact.commune',
            'contact.telephone',
            'contact.gsm',
            'contact.fax',
            'contact.facebook',
            'contact.twitter'
        ),
        'email': 'contact.courriel',
        'website': 'contact.siteWeb',
        'geom': 'geo',
    }

    constant_fields = {
        'published': True,
        'approved': True,
        'deleted': False,
    }

    field_options = {
        'name': {'required': True, },
        'geom': {'required': True, },
        'category': {'create': True},
    }

    natural_keys = {
        'category': 'label',
        'type1': 'label',
        'type2': 'label'
    }

    m2m_fields = {
        'type1': 'sousType.label',
        'type2': 'classement',
    }

    non_fields = {
        'attachments': 'photo',
    }

    def filter_attachments(self, src, val):
        result = []
        for subval in val or []:
            if 'url' in subval:
                result.append((subval['url'],
                               subval.get('legende', None),
                               subval.get('credits', None)))
        return result

    @property
    def items(self):
        return self.root['responseData'] or []

    def next_row(self):
        response = self.request_or_retry(self.url)
        self.root = response.json()
        self.nb = int(self.root['numFound'])

        for row in self.items:
            yield row

    def normalize_field_name(self, name):
        return name

    def filter_eid(self, src, val):
        return "{}".format(val)

    def filter_contact(self, src, val):
        (address, zipCode, commune, telephone, gsm, fax, facebook, twitter) = val
        cp_com = ' '.join([part for part in (zipCode, commune) if part])
        return '<br>'.join([part for part in (address, cp_com, telephone, gsm, fax, facebook, twitter) if part])

    def filter_geom(self, src, val):
        lng = val['lon']
        lat = val['lat']
        geom = Point(float(lng), float(lat), srid=4326)  # WGS84
        geom.transform(settings.SRID)
        return geom

    def filter_name(self, src, val):
        return val[:128]

    def filter_category(self, src, val):
        if not val:
            return None

        return self.apply_filter('category', src, val)

    def filter_type1(self, src, val):
        dst = []
        if val:
            if isinstance(val, str):
                val = [val]
            for subval in val:
                try:
                    dst.append(TouristicContentType1.objects.get(category=self.obj.category, label=subval))
                except TouristicContentType1.DoesNotExist:
                    self.add_warning(
                        _("Type 1 '{subval}' does not exist for category '{cat}'. Please add it").format(
                            subval=subval, cat=self.obj.category.label))
        return dst

    def filter_type2(self, src, val):
        dst = []
        if val:
            if isinstance(val, str):
                val = [val]
            for subval in val:
                try:
                    dst.append(TouristicContentType2.objects.get(category=self.obj.category, label=subval))
                except TouristicContentType2.DoesNotExist:
                    self.add_warning(
                        _("Type 2 '{subval}' does not exist for category '{cat}'. Please add it").format(
                            subval=subval, cat=self.obj.category.label))
        return dst


# Deprecated: for compatibility only
TouristicContentSitraParser = TouristicContentApidaeParser
HebergementsSitraParser = HebergementsApidaeParser


class TouristicContentTourInSoftParser(TouristicContentMixin, TourInSoftParser):
    eid = 'eid'
    model = TouristicContent
    delete = True
    category = None
    type1 = None
    type2 = None
    themes = None
    source = None
    portal = None

    constant_fields = {
        'published': True,
        'deleted': False,
    }

    fields = {
        'eid': 'SyndicObjectID',
        'name': 'SyndicObjectName',
        'description_teaser': 'DescriptionCommerciale',
        'geom': ('GmapLongitude', 'GmapLatitude'),
        'practical_info': (
            'LanguesParlees',
            'PeriodeOuverture',
            'PrestationsEquipements',
        ),
        'contact': ('MoyenDeCom', 'AdresseComplete'),
        'email': 'MoyenDeCom',
        'website': 'MoyenDeCom',
    }

    non_fields = {
        'attachments': 'Photos',
    }

    field_options = {
        'geom': {'required': True},
        'type1': {'create': True, 'fk': 'category'},
        'type2': {'create': True, 'fk': 'category'},
    }

    natural_keys = {
        'category': 'label',
        'type1': 'label',
        'type2': 'label',
        'source': 'name',
        'portal': 'name',
    }

    def __init__(self, *args, **kwargs):
        super().__init__(*args, **kwargs)
        self.constant_fields = self.constant_fields.copy()
        self.m2m_constant_fields = self.m2m_constant_fields.copy()
        if self.category:
            self.constant_fields['category'] = self.category
        if self.type1 is not None:
            self.m2m_constant_fields['type1'] = self.type1
        if self.type2 is not None:
            self.m2m_constant_fields['type2'] = self.type2
        if self.themes is not None:
            self.m2m_constant_fields['themes'] = self.themes
        if self.source is not None:
            self.m2m_constant_fields['source'] = self.source
        if self.portal is not None:
            self.m2m_constant_fields['portal'] = self.portal

    def filter_practical_info(self, src, val):
        langues, periodes, equipements = val
        infos = []

        if langues:
            infos.append(
                "<strong>Langues parlées :</strong><br>"
                + "<br>".join(langues.split(self.separator))
            )

        if periodes:
            periode_infos = ["<strong>Période d'ouverture :</strong>"]
            for periode in periodes.split(self.separator):
                items = periode.split(self.separator2)
                if len(items) >= 2 and items[0] and items[1]:
                    periode_infos.append(
                        "du %s au %s" % (items[0], items[1])
                    )
            infos.append("<br>".join(periode_infos))

        if equipements:
            infos.append(
                "<strong>Équipements :</strong><br>"
                + "<br>".join(equipements.split(self.separator))
            )

        return "<br><br>".join(infos)


class TouristicContentTourInSoftParserV3(TouristicContentTourInSoftParser):
    version_tourinsoft = 3


class TouristicContentTourInSoftParserV3withMedias(TouristicContentTourInSoftParserV3):

    non_fields = {
        'attachments': 'MediaPhotoss',
    }

    def get_nb(self):
        return int(len(self.root['value']))

    def filter_attachments(self, src, val):
        if not val:
            return []
        else:
            return [
                (entry["Photo"]["Url"], entry["Photo"]["Titre"], entry["Photo"]["Credit"])
                for entry in val if entry["Photo"] is not None
            ]


class TouristicEventTourInSoftParser(TourInSoftParser):
    eid = 'eid'
    model = TouristicEvent
    delete = True
    type = None
    themes = None
    source = None
    portal = None

    constant_fields = {
        'published': True,
        'deleted': False,
    }

    fields = {
        'eid': 'SyndicObjectID',
        'name': 'SyndicObjectName',
        'description': 'DescriptionCommerciale2',
        'description_teaser': 'DescriptionCommerciale',
        'geom': ('GmapLongitude', 'GmapLatitude'),
        'practical_info': (
            'LanguesParlees',
            'PrestationsEquipements',
        ),
        'contact': ('MoyenDeCom', 'AdresseComplete'),
        'email': 'MoyenDeCom',
        'website': 'MoyenDeCom',
        'begin_date': 'PeriodeOuverture',
        'end_date': 'PeriodeOuverture'
    }

    non_fields = {
        'attachments': 'Photos',
    }

    field_options = {
        'geom': {'required': True},
    }

    natural_keys = {
        'type': 'type',
        'source': 'name',
        'portal': 'name',
    }

    def __init__(self, *args, **kwargs):
        super().__init__(*args, **kwargs)
        self.constant_fields = self.constant_fields.copy()
        self.m2m_constant_fields = self.m2m_constant_fields.copy()
        if self.type is not None:
            self.constant_fields['type'] = self.type
        if self.themes is not None:
            self.m2m_constant_fields['themes'] = self.themes
        if self.source is not None:
            self.m2m_constant_fields['source'] = self.source
        if self.portal is not None:
            self.m2m_constant_fields['portal'] = self.portal

    def filter_practical_info(self, src, val):
        langues, equipements = val
        infos = []

        if langues:
            infos.append(
                "<strong>Langues parlées :</strong><br>"
                + "<br>".join(langues.split(self.separator))
            )

        if equipements:
            infos.append(
                "<strong>Équipements :</strong><br>"
                + "<br>".join(equipements.split(self.separator))
            )

        return "<br><br>".join(infos)

    def filter_begin_date(self, src, val):
        if val:
            for subval in val.split(self.separator):
                values = subval.split(self.separator2)
                if values and values[1]:
                    day, month, year = values[1].split('/')
                    if datetime.date(int(year), int(month), int(day)) < datetime.date.today():
                        continue
                if values and values[0]:
                    day, month, year = values[0].split('/')
                    return '{year}-{month}-{day}'.format(year=year, month=month, day=day)

    def filter_end_date(self, src, val):
        if val:
            for subval in val.split(self.separator):
                values = subval.split(self.separator2)
                if values and values[1]:
                    day, month, year = values[1].split('/')
                    if datetime.date(int(year), int(month), int(day)) < datetime.date.today():
                        continue
                    return '{year}-{month}-{day}'.format(year=year, month=month, day=day)


class TouristicEventTourInSoftParserV3(TouristicEventTourInSoftParser):
    version_tourinsoft = 3


class LEITouristicContentParser(LEIParser):
    """LEI Parser for Touristic contents"""
    model = TouristicContent
    eid = 'eid'
    delete = True
    category = None
    type1 = None
    type2 = None
    practical_info = []
    fields = {
        'eid': 'PRODUIT',
        'name': 'NOM',
        'description': 'COMMENTAIRE',
        'contact': ('ADRPROD_NUM_VOIE', 'ADRPROD_LIB_VOIE', 'ADRPROD_CP', 'ADRPROD_LIBELLE_COMMUNE',
                    'ADRPROD_TEL', 'ADRPROD_TEL2', 'ADRPREST_TEL', 'ADRPREST_TEL2'),
        'email': ('ADRPROD_EMAIL', 'ADRPREST_EMAIL', 'ADRPREST_EMAIL2'),
        'website': ('ADRPROD_URL', 'ADRPREST_URL'),
        'geom': ('LATITUDE', 'LONGITUDE'),
    }

    field_options = {
        'geom': {'required': True},
        'type1': {'create': True, 'fk': 'category'},
        'type2': {'create': True, 'fk': 'category'},
    }

    constant_fields = {
        'published': True,
    }
    natural_keys = {
        'category': 'label',
        'type1': 'label',
        'type2': 'label',
    }
    m2m_fields = {}
    m2m_constant_fields = {}
    non_fields = {}

    def __init__(self, *args, **kwargs):
        super().__init__(*args, **kwargs)
        if self.category:
            self.constant_fields['category'] = self.category
        if self.type1 is not None:
            self.m2m_fields['type1'] = self.type1
        if self.type2 is not None:
            self.m2m_fields['type2'] = self.type2
        if self.practical_info is not None:
            self.fields['practical_info'] = self.practical_info


class LEITouristicEventParser(LEIParser):
    """LEI Parser for touristic events"""
    model = TouristicEvent
    fields = {
        'eid': 'PRODUIT',
        'name': 'NOM',
        'description': 'COMMENTAIRE',
        'description_teaser': 'COMMENTAIREL1',
        'begin_date': 'PERIODE_DU',
        'end_date': 'PERIODE_AU',
        'duration': ('PERIODE_DU', 'PERIODE_AU'),
        'contact': ('ADRPROD_NUM_VOIE', 'ADRPROD_LIB_VOIE', 'ADRPROD_CP', 'ADRPROD_LIBELLE_COMMUNE',
                    'ADRPROD_TEL', 'ADRPROD_TEL2', 'ADRPREST_TEL', 'ADRPREST_TEL2'),
        'email': ('ADRPROD_EMAIL', 'ADRPREST_EMAIL', 'ADRPREST_EMAIL2'),
        'website': ('ADRPROD_URL', 'ADRPREST_URL'),
        'speaker': ('CIVILITE_RESPONSABLE', 'NOM_RESPONSABLE', 'PRENOM_RESPONSABLE'),
        'type': 'TYPE_NOM',
        'geom': ('LATITUDE', 'LONGITUDE'),
    }
    m2m_fields = {
        'organizers': ('RAISONSOC_PERSONNE_EN_CHARGE', 'RAISONSOC_RESPONSABLE')
    }
    type = None
    natural_keys = {
        'category': 'label',
        'organizers': 'label',
        'geom': {'required': True},
        'type': 'type',
    }
    constant_fields = {}
    m2m_constant_fields = {}
    non_fields = {}

    def __init__(self, *args, **kwargs):
        super().__init__(*args, **kwargs)
        self.field_options['organizers'] = {'create': True}
        if self.type:
            self.constant_fields['type'] = self.type

    def filter_description_teaser(self, src, val):
        if val:
            val = val.replace('\n', '<br>')
        return val

    def filter_organizers(self, src, val):
        (first, second) = val
        return self.apply_filter('organizers', src, [first if first else second])

    def filter_speaker(self, src, val):
        (civilite, nom, prenom) = val
        return "{civ} {pre} {nom}".format(civ=civilite, pre=prenom, nom=nom)

    def filter_begin_date(self, src, val):
        values_tab = val.split('/')
        return '-'.join(values_tab[::-1])

    def filter_end_date(self, src, val):
        values_tab = val.split('/')
        return '-'.join(values_tab[::-1])

    def filter_duration(self, src, val):
        (debut, fin) = val
        date_y_m_d_begin = debut.split('/')
        date_y_m_d_end = fin.split('/')
        d0 = datetime.date(int(date_y_m_d_begin[2]), int(date_y_m_d_begin[1]), int(date_y_m_d_begin[0]))
        d1 = datetime.date(int(date_y_m_d_end[2]), int(date_y_m_d_end[1]), int(date_y_m_d_end[0]))
        delta = d1 - d0
        return str(delta.days + 1)


class GeotrekTouristicContentParser(GeotrekParser):
    """Geotrek parser for TouristicContent"""
    fill_empty_translated_fields = True
    url = None
    model = TouristicContent
    constant_fields = {
        'deleted': False,
    }

    replace_fields = {
        "eid": "uuid",
        "geom": "geometry",
    }

    m2m_replace_fields = {
        "type1": "types",
        "type2": "types"
    }

    url_categories = {
        "structure": "structure",
        "category": "touristiccontent_category",
        "themes": "theme",
        "source": "source"
    }

    categories_keys_api_v2 = {
        "structure": "name",
        'category': 'label',
        'themes': 'label',
        'source': 'name'
    }

    natural_keys = {
        "structure": "name",
        'category': 'label',
        'themes': 'label',
        'type1': 'label',
        'type2': 'label',
        'source': 'name'
    }

    field_options = {
        'type1': {'fk': 'category'},
        'type2': {'fk': 'category'},
        'geom': {'required': True},
    }

    def __init__(self, *args, **kwargs):
        """Initialize parser with mapping for type1 and type2"""
        super().__init__(*args, **kwargs)
        response = self.request_or_retry(f"{self.url}/api/v2/touristiccontent_category/", )
        self.field_options.setdefault("type1", {})
        self.field_options.setdefault("type2", {})
        self.field_options["type1"]["mapping"] = {}
        self.field_options["type2"]["mapping"] = {}
        for r in response.json()['results']:
            for type_category in r['types']:
                values = type_category["values"]
                id_category = type_category["id"]
                if self.create_categories:
                    self.field_options['type1']["create"] = True
                    self.field_options['type2']["create"] = True
                for value in values:
                    if id_category % 10 == 1:
                        self.field_options['type1']["mapping"][value['id']] = self.replace_mapping(
                            value['label'][settings.MODELTRANSLATION_DEFAULT_LANGUAGE], 'type1'
                        )
                    if id_category % 10 == 2:
                        self.field_options['type2']["mapping"][value['id']] = self.replace_mapping(
                            value['label'][settings.MODELTRANSLATION_DEFAULT_LANGUAGE], 'type2'
                        )
        self.next_url = f"{self.url}/api/v2/touristiccontent"

    def filter_type1(self, src, val):
        type1_result = []
        for key, value in val.items():
            if int(key) % 10 == 1:
                type1_result.extend(value)
        return self.apply_filter('type1', src, type1_result)

    def filter_type2(self, src, val):
        type2_result = []
        for key, value in val.items():
            if int(key) % 10 == 2:
                type2_result.extend(value)
        return self.apply_filter('type2', src, type2_result)


class GeotrekTouristicEventParser(GeotrekParser):
    """Geotrek parser for TouristicEvent"""
    fill_empty_translated_fields = True
    url = None
    model = TouristicEvent
    constant_fields = {
        'deleted': False,
    }
    replace_fields = {
        "eid": "uuid",
        "geom": "geometry"
    }
    url_categories = {
        "structure": "structure",
        "type": "touristicevent_type",
        "source": "source"
    }
    categories_keys_api_v2 = {
        "structure": "name",
        'type': 'type',
        'source': 'name'
    }
    natural_keys = {
        "structure": "name",
        'type': 'type',
        'source': 'name'
    }

    def __init__(self, *args, **kwargs):
        super().__init__(*args, **kwargs)
        self.next_url = f"{self.url}/api/v2/touristicevent"


class GeotrekInformationDeskParser(GeotrekParser):
    """Geotrek parser for InformationDesk"""
    fill_empty_translated_fields = True
    url = None
    model = InformationDesk
    constant_fields = {}
    replace_fields = {
        "eid": "uuid",
        "geom": ["latitude", "longitude"],
        "photo": "photo_url"
    }
    url_categories = {}
    categories_keys_api_v2 = {}
    natural_keys = {
        'type': 'label',
    }

    field_options = {
        "type": {"create": True},
        'geom': {'required': True},
    }

    def __init__(self, *args, **kwargs):
        super().__init__(*args, **kwargs)
        self.next_url = f"{self.url}/api/v2/informationdesk"

    def filter_geom(self, src, val):
        lat, lng = val
        return Point(lng, lat, srid=settings.API_SRID).transform(settings.SRID, clone=True)

    def filter_type(self, src, val):
        return self.apply_filter('type', src, val["label"][settings.MODELTRANSLATION_DEFAULT_LANGUAGE])

    def filter_photo(self, src, val):
        if not val:
            return None
        content = self.download_attachment(val)
        if content is None:
            return None
        f = ContentFile(content)
        basename, ext = os.path.splitext(os.path.basename(val))
        name = '%s%s' % (basename[:128], ext)
        file = UploadedFile(f, name=name)
        return file

    def link_informationdesks(self, parser, datas, match_id_uuid, json_uuid_key):
        model_imported = parser.model
        field = "information_desks"
        for row in datas['results']:
            try:
                trek = model_imported.objects.get(**{json_uuid_key: row[json_uuid_key]})
            except Trek.DoesNotExist:
                self.add_warning(_("Cannot link information desk to trek: could not find "
                                   "trek with UUID %(uuid)s") % {"uuid": row[json_uuid_key]})
            else:
                infodesks_to_set = [match_id_uuid.get(val) for val in row[field]
                                    if match_id_uuid.get(val)]
                # object_result_field is the objects found for each field in initial_fields
                # example every information desks for one trek
                current_infodesks = getattr(trek, field)
                infodesks_to_remove = current_infodesks.exclude(
                    id__in=[object_result.pk for object_result in infodesks_to_set])
                if infodesks_to_remove:
                    current_infodesks.remove(
                        *infodesks_to_remove
                    )
                getattr(trek, field).add(*infodesks_to_set)

    def end_meta(self):
        super().end_meta()
        url = f"{self.url}/api/v2/informationdesk"
        params = self.params_used
        replace_fields = self.replace_fields
        fields = f"{replace_fields.get('eid', 'uuid')},id"
        params['fields'] = fields
        params['page_size'] = 10000

        response = self.request_or_retry(url, params=params)
        datas = response.json()
        match_id_uuid = {}
        for result in datas['results']:
            try:
                match_id_uuid[result['id']] = InformationDesk.objects.get(uuid=result['uuid'])
            except InformationDesk.DoesNotExist:
                pass

        url = f"{self.url}/api/v2/trek"
        params = self.params_used
        replace_fields = GeotrekTrekParser.replace_fields
        fields = f"{replace_fields.get('eid', 'id')},information_desks"
        params['fields'] = fields
        params['page_size'] = 10000
        response = self.request_or_retry(url, params=params)
        datas = response.json()
        self.link_informationdesks(GeotrekTrekParser, datas, match_id_uuid, replace_fields.get('eid', 'id'))


class InformationDeskOpenStreetMapParser(OpenStreetMapParser):
    """Parser to import information desks from OpenStreetMap"""
    type = None
    model = InformationDesk
    fields = {
        'eid': 'id',
        'phone': ("tags.contact:phone", "tags.phone"),
        'email': ("tags.contact:email", "tags.email"),
        'website': ("tags.contact:website", "tags.website"),
        'street': ("tags.addr:housenumber", "tags.addr:street"),
        'postal_code': ("tags.addr:postcode", "tags.contact:postcode"),
        'municipality': ("tags.addr:city", "tags.contact:city"),
        'geom': ('type', 'lon', 'lat', 'geometry', 'bounds'),
        'name': 'tags.name',
    }
    constant_fields = {}
    natural_keys = {
        'type': 'label',
    }
    non_fields = {}

    def __init__(self, *args, **kwargs):
        super().__init__(*args, **kwargs)
        if self.type:
            self.constant_fields['type'] = self.type

    def filter_street(self, src, val):
        housenumber, street = val
        if housenumber and street:
            return housenumber + " " + street
        elif street:
            return street
        return None

    def filter_postal_code(self, src, val):
        return self.get_tag_info(val)

    def filter_municipality(self, src, val):
        return self.get_tag_info(val)

    def filter_phone(self, src, val):
        return self.get_tag_info(val)

    def filter_email(self, src, val):
        return self.get_tag_info(val)

    def filter_website(self, src, val):
        return self.get_tag_info(val)

    def filter_geom(self, src, val):
        type, lng, lat, area, bbox = val
        if type == "node":
            geom = Point(float(lng), float(lat), srid=self.osm_srid)  # WGS84
            geom.transform(settings.SRID)
            return geom
        elif type == "way":
            return self.get_centroid_from_way(area)
        elif type == "relation":
            return self.get_centroid_from_relation(bbox)<|MERGE_RESOLUTION|>--- conflicted
+++ resolved
@@ -13,12 +13,8 @@
 from django.core.files.uploadedfile import UploadedFile
 
 from geotrek.common.parsers import (AttachmentParserMixin, Parser,
-<<<<<<< HEAD
                                     TourInSoftParser, GeotrekParser, ApidaeBaseParser, LEIParser, OpenStreetMapParser)
-=======
-                                    TourInSoftParser, GeotrekParser, ApidaeBaseParser, LEIParser)
 from geotrek.common.utils.file_infos import is_a_non_svg_image
->>>>>>> da9796db
 from geotrek.tourism.models import (InformationDesk, TouristicContent, TouristicEvent,
                                     TouristicContentType1, TouristicContentType2)
 from geotrek.trekking.parsers import GeotrekTrekParser
