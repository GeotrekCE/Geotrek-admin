--- conflicted
+++ resolved
@@ -368,13 +368,8 @@
             'accessibility', 'approved', 'areas', 'begin_date', 'booking', 'category',
             'cities', 'contact', 'description', 'description_teaser',
             'districts', 'duration', 'email', 'end_date', 'filelist_url', 'files',
-<<<<<<< HEAD
-            'id', 'map_image_url', 'meeting_point', 'meeting_time', 'name',
+            'id', 'map_image_url', 'meeting_point', 'start_time', 'end_time', 'name',
             'organizer', 'capacity', 'pictures', 'pois', 'portal', 'practical_info',
-=======
-            'id', 'map_image_url', 'meeting_point', 'start_time', 'end_time', 'name',
-            'organizer', 'participant_number', 'pictures', 'pois', 'portal', 'practical_info',
->>>>>>> 93220cce
             'printable', 'publication_date', 'published', 'published_status',
             'slug', 'source', 'speaker', 'structure', 'target_audience', 'themes',
             'thumbnail', 'touristic_contents', 'touristic_events', 'treks', 'type',
