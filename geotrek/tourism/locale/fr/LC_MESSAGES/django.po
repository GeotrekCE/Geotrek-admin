--- conflicted
+++ resolved
@@ -403,13 +403,12 @@
 msgid "Boolean indicating if Event is cancelled"
 msgstr "Booléen indiquant si l'évènement est annulé"
 
-<<<<<<< HEAD
 msgid "Event place"
 msgstr "Lieu d'évènement"
 
 msgid "Event places"
 msgstr "Lieux d'évènements"
-=======
+
 msgid "Event"
 msgstr "Évènement"
 
@@ -431,5 +430,4 @@
 msgid "Please add a participant category in admin interface in order to "
 "complete the number of participants."
 msgstr "Veuillez ajouter une classe de participants dans l’interface "
-"d’administration afin de pouvoir renseigner le nombre de participants."
->>>>>>> 23895082
+"d’administration afin de pouvoir renseigner le nombre de participants."