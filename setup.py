#!/usr/bin/python
# -*- coding: utf8 -*-
import os
from setuptools import setup, find_packages

here = os.path.abspath(os.path.dirname(__file__))

setup(
    name='geotrek',
    version=open(os.path.join(here, 'VERSION')).read().strip(),
    author='Makina Corpus',
    author_email='geobi@makina-corpus.com',
    url='http://makina-corpus.com',
    description="Geotrek",
    long_description=open(os.path.join(here, 'README.rst')).read() + '\n\n' +
                     open(os.path.join(here, 'docs', 'changelog.rst')).read(),
    install_requires=[
        'South == 0.8.4',
        'psycopg2 == 2.4.1',
        'docutils == 0.11',
        'GDAL',  # pinned and installed by buildout, see include-dirs
        'Pillow == 1.7.8',
        'easy-thumbnails == 1.4',
        'simplekml == 1.2.1',
        'pygal == 1.1.0',
        'django-extended-choices == 0.3.0',
        'django-multiselectfield == 0.1.1',
<<<<<<< HEAD
        'tif2geojson == 0.1.2',
        'geojson',
=======
        'tif2geojson == 0.1.3',
>>>>>>> 18247c06
        'mapentity',  # pinned by buildout
    ],
    license='BSD, see LICENSE file.',
    packages=find_packages(),
    classifiers=['Natural Language :: English',
                 'Environment :: Web Environment',
                 'Framework :: Django',
                 'Development Status :: 5 - Production/Stable',
                 'Programming Language :: Python :: 2.5'],
)<|MERGE_RESOLUTION|>--- conflicted
+++ resolved
@@ -25,12 +25,8 @@
         'pygal == 1.1.0',
         'django-extended-choices == 0.3.0',
         'django-multiselectfield == 0.1.1',
-<<<<<<< HEAD
-        'tif2geojson == 0.1.2',
+        'tif2geojson == 0.1.3',
         'geojson',
-=======
-        'tif2geojson == 0.1.3',
->>>>>>> 18247c06
         'mapentity',  # pinned by buildout
     ],
     license='BSD, see LICENSE file.',
